--- conflicted
+++ resolved
@@ -1036,11 +1036,7 @@
 			FeeRecipient: bytesutil.SafeCopyBytes(feeRecipient[:]),
 			GasLimit:     gasLimit,
 			Timestamp:    uint64(time.Now().UTC().Unix()),
-<<<<<<< HEAD
-			Pubkey:       bytesutil.SafeCopyBytes(key[:]),
-=======
 			Pubkey:       pubkeys[i][:],
->>>>>>> b3c3b207
 		})
 	}
 
