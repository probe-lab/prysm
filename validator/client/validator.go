// Package client represents a gRPC polling-based implementation
// of an Ethereum validator client.
package client

import (
	"bytes"
	"context"
	"encoding/binary"
	"encoding/hex"
	"fmt"
	"io"
	"strconv"
	"strings"
	"sync"
	"time"

	"github.com/dgraph-io/ristretto"
	lru "github.com/hashicorp/golang-lru"
	"github.com/pkg/errors"
	types "github.com/prysmaticlabs/eth2-types"
	"github.com/prysmaticlabs/prysm/async/event"
	"github.com/prysmaticlabs/prysm/beacon-chain/core/altair"
	"github.com/prysmaticlabs/prysm/config/features"
	fieldparams "github.com/prysmaticlabs/prysm/config/fieldparams"
	"github.com/prysmaticlabs/prysm/config/params"
	"github.com/prysmaticlabs/prysm/crypto/hash"
	"github.com/prysmaticlabs/prysm/encoding/bytesutil"
	ethpb "github.com/prysmaticlabs/prysm/proto/prysm/v1alpha1"
	"github.com/prysmaticlabs/prysm/proto/prysm/v1alpha1/block"
	"github.com/prysmaticlabs/prysm/proto/prysm/v1alpha1/wrapper"
	"github.com/prysmaticlabs/prysm/time/slots"
	accountsiface "github.com/prysmaticlabs/prysm/validator/accounts/iface"
	"github.com/prysmaticlabs/prysm/validator/accounts/wallet"
	"github.com/prysmaticlabs/prysm/validator/client/iface"
	vdb "github.com/prysmaticlabs/prysm/validator/db"
	"github.com/prysmaticlabs/prysm/validator/db/kv"
	"github.com/prysmaticlabs/prysm/validator/graffiti"
	"github.com/prysmaticlabs/prysm/validator/keymanager"
	"github.com/prysmaticlabs/prysm/validator/keymanager/local"
	remote_web3signer "github.com/prysmaticlabs/prysm/validator/keymanager/remote-web3signer"
	"github.com/sirupsen/logrus"
	"go.opencensus.io/trace"
	"google.golang.org/protobuf/proto"
	"google.golang.org/protobuf/types/known/emptypb"
)

// keyFetchPeriod is the frequency that we try to refetch validating keys
// in case no keys were fetched previously.
var (
	keyRefetchPeriod = 30 * time.Second
)

var (
	msgCouldNotFetchKeys = "could not fetch validating keys"
	msgNoKeysFetched     = "No validating keys fetched. Trying again"
)

type validator struct {
	logValidatorBalances               bool
	useWeb                             bool
	emitAccountMetrics                 bool
	logDutyCountDown                   bool
	domainDataLock                     sync.Mutex
	attLogsLock                        sync.Mutex
	aggregatedSlotCommitteeIDCacheLock sync.Mutex
	prevBalanceLock                    sync.RWMutex
	slashableKeysLock                  sync.RWMutex
	eipImportBlacklistedPublicKeys     map[[fieldparams.BLSPubkeyLength]byte]bool
	walletInitializedFeed              *event.Feed
	attLogs                            map[[32]byte]*attSubmitted
	startBalances                      map[[fieldparams.BLSPubkeyLength]byte]uint64
	duties                             *ethpb.DutiesResponse
	prevBalance                        map[[fieldparams.BLSPubkeyLength]byte]uint64
	graffitiOrderedIndex               uint64
	aggregatedSlotCommitteeIDCache     *lru.Cache
	domainDataCache                    *ristretto.Cache
	highestValidSlot                   types.Slot
	genesisTime                        uint64
	blockFeed                          *event.Feed
	interopKeysConfig                  *local.InteropKeymanagerConfig
	wallet                             *wallet.Wallet
	graffitiStruct                     *graffiti.Graffiti
	node                               ethpb.NodeClient
	slashingProtectionClient           ethpb.SlasherClient
	db                                 vdb.Database
	beaconClient                       ethpb.BeaconChainClient
	keyManager                         keymanager.IKeymanager
	ticker                             slots.Ticker
	validatorClient                    ethpb.BeaconNodeValidatorClient
	graffiti                           []byte
	voteStats                          voteStats
	Web3SignerConfig                   *remote_web3signer.SetupConfig
	walletIntializedChannel            chan *wallet.Wallet
}

type validatorStatus struct {
	publicKey []byte
	status    *ethpb.ValidatorStatusResponse
	index     types.ValidatorIndex
}

// Done cleans up the validator.
func (v *validator) Done() {
	v.ticker.Done()
}

// WaitForKeymanagerInitialization checks if the validator needs to wait for
func (v *validator) WaitForKeymanagerInitialization(ctx context.Context) error {
	genesisRoot, err := v.db.GenesisValidatorsRoot(ctx)
	if err != nil {
		return errors.Wrap(err, "unable to retrieve valid genesis validators root while initializing key manager")
	}

	if v.useWeb && v.wallet == nil {
		// if wallet is not set, wait for it to be set through the UI
		km, err := waitForWebWalletInitialization(ctx, v.walletInitializedFeed, v.walletIntializedChannel)
		if err != nil {
			return err
		}
		v.keyManager = km
	} else {
		if v.interopKeysConfig != nil {
			keyManager, err := local.NewInteropKeymanager(ctx, v.interopKeysConfig.Offset, v.interopKeysConfig.NumValidatorKeys)
			if err != nil {
				return errors.Wrap(err, "could not generate interop keys for key manager")
			}
			v.keyManager = keyManager
		} else if v.wallet == nil {
			return errors.New("wallet not set")
		} else {
			if v.Web3SignerConfig != nil {
				v.Web3SignerConfig.GenesisValidatorsRoot = genesisRoot
			}
			keyManager, err := v.wallet.InitializeKeymanager(ctx, accountsiface.InitKeymanagerConfig{ListenForChanges: true, Web3SignerConfig: v.Web3SignerConfig})
			if err != nil {
				return errors.Wrap(err, "could not initialize key manager")
			}
			v.keyManager = keyManager
		}
	}
	return nil
}

// subscribe to channel for when the wallet is initialized
func waitForWebWalletInitialization(
	ctx context.Context,
	walletInitializedEvent *event.Feed,
	walletChan chan *wallet.Wallet,
) (keymanager.IKeymanager, error) {
	sub := walletInitializedEvent.Subscribe(walletChan)
	defer sub.Unsubscribe()
	for {
		select {
		case w := <-walletChan:
			keyManager, err := w.InitializeKeymanager(ctx, accountsiface.InitKeymanagerConfig{ListenForChanges: true})
			if err != nil {
				return nil, errors.Wrap(err, "could not read keymanager")
			}
			return keyManager, nil
		case <-ctx.Done():
			return nil, errors.New("context canceled")
		case <-sub.Err():
			log.Error("Subscriber closed, exiting goroutine")
			return nil, nil
		}
	}
}

<<<<<<< HEAD
=======
// recheckKeys checks if the validator has any keys that need to be rechecked.
// the keymanager implements a subscription to push these updates to the validator.
func recheckKeys(ctx context.Context, valDB vdb.Database, keyManager keymanager.IKeymanager) {
	var validatingKeys [][fieldparams.BLSPubkeyLength]byte
	var err error
	validatingKeys, err = keyManager.FetchValidatingPublicKeys(ctx)
	if err != nil {
		log.WithError(err).Debug("Could not fetch validating keys")
	}
	if err := valDB.UpdatePublicKeysBuckets(validatingKeys); err != nil {
		log.WithError(err).Debug("Could not update public keys buckets")
	}
	go recheckValidatingKeysBucket(ctx, valDB, keyManager)
	for _, key := range validatingKeys {
		log.WithField(
			"publicKey", fmt.Sprintf("%#x", bytesutil.Trunc(key[:])),
		).Info("Validating for public key")
	}
}

// to accounts changes in the keymanager, then updates those keys'
// buckets in bolt DB if a bucket for a key does not exist.
func recheckValidatingKeysBucket(ctx context.Context, valDB vdb.Database, km keymanager.IKeymanager) {
	importedKeymanager, ok := km.(*local.Keymanager)
	if !ok {
		return
	}
	validatingPubKeysChan := make(chan [][fieldparams.BLSPubkeyLength]byte, 1)
	sub := importedKeymanager.SubscribeAccountChanges(validatingPubKeysChan)
	defer func() {
		sub.Unsubscribe()
		close(validatingPubKeysChan)
	}()
	for {
		select {
		case keys := <-validatingPubKeysChan:
			if err := valDB.UpdatePublicKeysBuckets(keys); err != nil {
				log.WithError(err).Debug("Could not update public keys buckets")
				continue
			}
		case <-ctx.Done():
			return
		case <-sub.Err():
			log.Error("Subscriber closed, exiting goroutine")
			return
		}
	}
}

>>>>>>> 8b2b1099
// WaitForChainStart checks whether the beacon node has started its runtime. That is,
// it calls to the beacon node which then verifies the ETH1.0 deposit contract logs to check
// for the ChainStart log to have been emitted. If so, it starts a ticker based on the ChainStart
// unix timestamp which will be used to keep track of time within the validator client.
func (v *validator) WaitForChainStart(ctx context.Context) error {
	ctx, span := trace.StartSpan(ctx, "validator.WaitForChainStart")
	defer span.End()
	// First, check if the beacon chain has started.
	stream, err := v.validatorClient.WaitForChainStart(ctx, &emptypb.Empty{})
	if err != nil {
		return errors.Wrap(
			iface.ErrConnectionIssue,
			errors.Wrap(err, "could not setup beacon chain ChainStart streaming client").Error(),
		)
	}

	log.Info("Waiting for beacon chain start log from the ETH 1.0 deposit contract")
	chainStartRes, err := stream.Recv()
	if err != io.EOF {
		if ctx.Err() == context.Canceled {
			return errors.Wrap(ctx.Err(), "context has been canceled so shutting down the loop")
		}
		if err != nil {
			return errors.Wrap(
				iface.ErrConnectionIssue,
				errors.Wrap(err, "could not receive ChainStart from stream").Error(),
			)
		}
		v.genesisTime = chainStartRes.GenesisTime
		curGenValRoot, err := v.db.GenesisValidatorsRoot(ctx)
		if err != nil {
			return errors.Wrap(err, "could not get current genesis validators root")
		}
		if len(curGenValRoot) == 0 {
			if err := v.db.SaveGenesisValidatorsRoot(ctx, chainStartRes.GenesisValidatorsRoot); err != nil {
				return errors.Wrap(err, "could not save genesis validator root")
			}
		} else {
			if !bytes.Equal(curGenValRoot, chainStartRes.GenesisValidatorsRoot) {
				log.Errorf("The genesis validators root received from the beacon node does not match what is in " +
					"your validator database. This could indicate that this is a database meant for another network. If " +
					"you were previously running this validator database on another network, please run --clear-db to " +
					"clear the database. If not, please file an issue at https://github.com/prysmaticlabs/prysm/issues")
				return fmt.Errorf(
					"genesis validators root from beacon node (%#x) does not match root saved in validator db (%#x)",
					chainStartRes.GenesisValidatorsRoot,
					curGenValRoot,
				)
			}
		}
	} else {
		return iface.ErrConnectionIssue
	}

	// Once the ChainStart log is received, we update the genesis time of the validator client
	// and begin a slot ticker used to track the current slot the beacon node is in.
	v.ticker = slots.NewSlotTicker(time.Unix(int64(v.genesisTime), 0), params.BeaconConfig().SecondsPerSlot)
	log.WithField("genesisTime", time.Unix(int64(v.genesisTime), 0)).Info("Beacon chain started")
	return nil
}

// WaitForSync checks whether the beacon node has sync to the latest head.
func (v *validator) WaitForSync(ctx context.Context) error {
	ctx, span := trace.StartSpan(ctx, "validator.WaitForSync")
	defer span.End()

	s, err := v.node.GetSyncStatus(ctx, &emptypb.Empty{})
	if err != nil {
		return errors.Wrap(iface.ErrConnectionIssue, errors.Wrap(err, "could not get sync status").Error())
	}
	if !s.Syncing {
		return nil
	}

	for {
		select {
		// Poll every half slot.
		case <-time.After(slots.DivideSlotBy(2 /* twice per slot */)):
			s, err := v.node.GetSyncStatus(ctx, &emptypb.Empty{})
			if err != nil {
				return errors.Wrap(iface.ErrConnectionIssue, errors.Wrap(err, "could not get sync status").Error())
			}
			if !s.Syncing {
				return nil
			}
			log.Info("Waiting for beacon node to sync to latest chain head")
		case <-ctx.Done():
			return errors.New("context has been canceled, exiting goroutine")
		}
	}
}

// ReceiveBlocks starts a gRPC client stream listener to obtain
// blocks from the beacon node. Upon receiving a block, the service
// broadcasts it to a feed for other usages to subscribe to.
func (v *validator) ReceiveBlocks(ctx context.Context, connectionErrorChannel chan<- error) {
	stream, err := v.validatorClient.StreamBlocksAltair(ctx, &ethpb.StreamBlocksRequest{VerifiedOnly: true})
	if err != nil {
		log.WithError(err).Error("Failed to retrieve blocks stream, " + iface.ErrConnectionIssue.Error())
		connectionErrorChannel <- errors.Wrap(iface.ErrConnectionIssue, err.Error())
		return
	}

	for {
		if ctx.Err() == context.Canceled {
			log.WithError(ctx.Err()).Error("Context canceled - shutting down blocks receiver")
			return
		}
		res, err := stream.Recv()
		if err != nil {
			log.WithError(err).Error("Could not receive blocks from beacon node, " + iface.ErrConnectionIssue.Error())
			connectionErrorChannel <- errors.Wrap(iface.ErrConnectionIssue, err.Error())
			return
		}
		if res == nil || res.Block == nil {
			continue
		}
		if res.GetPhase0Block() == nil && res.GetAltairBlock() == nil {
			continue
		}
		var blk block.SignedBeaconBlock
		switch {
		case res.GetPhase0Block() != nil:
			blk = wrapper.WrappedPhase0SignedBeaconBlock(res.GetPhase0Block())
		case res.GetAltairBlock() != nil:
			blk, err = wrapper.WrappedAltairSignedBeaconBlock(res.GetAltairBlock())
			if err != nil {
				log.WithError(err).Error("Failed to wrap altair signed block")
				continue
			}
		}
		if blk == nil || blk.IsNil() {
			continue
		}
		if blk.Block().Slot() > v.highestValidSlot {
			v.highestValidSlot = blk.Block().Slot()
		}
		v.blockFeed.Send(blk)
	}
}

func (v *validator) checkAndLogValidatorStatus(statuses []*validatorStatus) bool {
	nonexistentIndex := types.ValidatorIndex(^uint64(0))
	var validatorActivated bool
	for _, status := range statuses {
		fields := logrus.Fields{
			"pubKey": fmt.Sprintf("%#x", bytesutil.Trunc(status.publicKey)),
			"status": status.status.Status.String(),
		}
		if status.index != nonexistentIndex {
			fields["index"] = status.index
		}
		log := log.WithFields(fields)
		if v.emitAccountMetrics {
			fmtKey := fmt.Sprintf("%#x", status.publicKey)
			ValidatorStatusesGaugeVec.WithLabelValues(fmtKey).Set(float64(status.status.Status))
		}
		switch status.status.Status {
		case ethpb.ValidatorStatus_UNKNOWN_STATUS:
			log.Info("Waiting for deposit to be observed by beacon node")
		case ethpb.ValidatorStatus_DEPOSITED:
			if status.status.PositionInActivationQueue != 0 {
				log.WithField(
					"positionInActivationQueue", status.status.PositionInActivationQueue,
				).Info("Deposit processed, entering activation queue after finalization")
			}
		case ethpb.ValidatorStatus_PENDING:
			if status.status.ActivationEpoch == params.BeaconConfig().FarFutureEpoch {
				log.WithFields(logrus.Fields{
					"positionInActivationQueue": status.status.PositionInActivationQueue,
				}).Info("Waiting to be assigned activation epoch")
			} else {
				log.WithFields(logrus.Fields{
					"activationEpoch": status.status.ActivationEpoch,
				}).Info("Waiting for activation")
			}
		case ethpb.ValidatorStatus_ACTIVE, ethpb.ValidatorStatus_EXITING:
			validatorActivated = true
		case ethpb.ValidatorStatus_EXITED:
			log.Info("Validator exited")
		case ethpb.ValidatorStatus_INVALID:
			log.Warn("Invalid Eth1 deposit")
		default:
			log.WithFields(logrus.Fields{
				"activationEpoch": status.status.ActivationEpoch,
			}).Info("Validator status")
		}
	}
	return validatorActivated
}

func logActiveValidatorStatus(statuses []*validatorStatus) {
	for _, s := range statuses {
		if s.status.Status != ethpb.ValidatorStatus_ACTIVE {
			continue
		}
		log.WithFields(logrus.Fields{
			"publicKey": fmt.Sprintf("%#x", bytesutil.Trunc(s.publicKey)),
			"index":     s.index,
		}).Info("Validator activated")
	}
}

// CanonicalHeadSlot returns the slot of canonical block currently found in the
// beacon chain via RPC.
func (v *validator) CanonicalHeadSlot(ctx context.Context) (types.Slot, error) {
	ctx, span := trace.StartSpan(ctx, "validator.CanonicalHeadSlot")
	defer span.End()
	head, err := v.beaconClient.GetChainHead(ctx, &emptypb.Empty{})
	if err != nil {
		return 0, errors.Wrap(iface.ErrConnectionIssue, err.Error())
	}
	return head.HeadSlot, nil
}

// NextSlot emits the next slot number at the start time of that slot.
func (v *validator) NextSlot() <-chan types.Slot {
	return v.ticker.C()
}

// SlotDeadline is the start time of the next slot.
func (v *validator) SlotDeadline(slot types.Slot) time.Time {
	secs := time.Duration((slot + 1).Mul(params.BeaconConfig().SecondsPerSlot))
	return time.Unix(int64(v.genesisTime), 0 /*ns*/).Add(secs * time.Second)
}

// CheckDoppelGanger checks if the current actively provided keys have
// any duplicates active in the network.
func (v *validator) CheckDoppelGanger(ctx context.Context) error {
	if !features.Get().EnableDoppelGanger {
		return nil
	}
	pubkeys, err := v.keyManager.FetchValidatingPublicKeys(ctx)
	if err != nil {
		return err
	}
	log.WithField("keys", len(pubkeys)).Info("Running doppelganger check")
	// Exit early if no validating pub keys are found.
	if len(pubkeys) == 0 {
		return nil
	}
	req := &ethpb.DoppelGangerRequest{ValidatorRequests: []*ethpb.DoppelGangerRequest_ValidatorRequest{}}
	for _, pkey := range pubkeys {
		copiedKey := pkey
		attRec, err := v.db.AttestationHistoryForPubKey(ctx, copiedKey)
		if err != nil {
			return err
		}
		if len(attRec) == 0 {
			// If no history exists we simply send in a zero
			// value for the request epoch and root.
			req.ValidatorRequests = append(req.ValidatorRequests,
				&ethpb.DoppelGangerRequest_ValidatorRequest{
					PublicKey:  copiedKey[:],
					Epoch:      0,
					SignedRoot: make([]byte, fieldparams.RootLength),
				})
			continue
		}
		r := retrieveLatestRecord(attRec)
		if copiedKey != r.PubKey {
			return errors.New("attestation record mismatched public key")
		}
		req.ValidatorRequests = append(req.ValidatorRequests,
			&ethpb.DoppelGangerRequest_ValidatorRequest{
				PublicKey:  r.PubKey[:],
				Epoch:      r.Target,
				SignedRoot: r.SigningRoot[:],
			})
	}
	resp, err := v.validatorClient.CheckDoppelGanger(ctx, req)
	if err != nil {
		return err
	}
	// If nothing is returned by the beacon node, we return an
	// error as it is unsafe for us to proceed.
	if resp == nil || resp.Responses == nil || len(resp.Responses) == 0 {
		return errors.New("beacon node returned 0 responses for doppelganger check")
	}
	return buildDuplicateError(resp.Responses)
}

func buildDuplicateError(response []*ethpb.DoppelGangerResponse_ValidatorResponse) error {
	duplicates := make([][]byte, 0)
	for _, valRes := range response {
		if valRes.DuplicateExists {
			copiedKey := [fieldparams.BLSPubkeyLength]byte{}
			copy(copiedKey[:], valRes.PublicKey)
			duplicates = append(duplicates, copiedKey[:])
		}
	}
	if len(duplicates) == 0 {
		return nil
	}
	return errors.Errorf("Duplicate instances exists in the network for validator keys: %#x", duplicates)
}

// Ensures that the latest attestation history is retrieved.
func retrieveLatestRecord(recs []*kv.AttestationRecord) *kv.AttestationRecord {
	if len(recs) == 0 {
		return nil
	}
	lastSource := recs[len(recs)-1].Source
	chosenRec := recs[len(recs)-1]
	for i := len(recs) - 1; i >= 0; i-- {
		// Exit if we are now on a different source
		// as it is assumed that all source records are
		// byte sorted.
		if recs[i].Source != lastSource {
			break
		}
		// If we have a smaller target, we do
		// change our chosen record.
		if chosenRec.Target < recs[i].Target {
			chosenRec = recs[i]
		}
	}
	return chosenRec
}

// UpdateDuties checks the slot number to determine if the validator's
// list of upcoming assignments needs to be updated. For example, at the
// beginning of a new epoch.
func (v *validator) UpdateDuties(ctx context.Context, slot types.Slot) error {
	if slot%params.BeaconConfig().SlotsPerEpoch != 0 && v.duties != nil {
		// Do nothing if not epoch start AND assignments already exist.
		return nil
	}
	// Set deadline to end of epoch.
	ss, err := slots.EpochStart(slots.ToEpoch(slot) + 1)
	if err != nil {
		return err
	}
	ctx, cancel := context.WithDeadline(ctx, v.SlotDeadline(ss))
	defer cancel()
	ctx, span := trace.StartSpan(ctx, "validator.UpdateAssignments")
	defer span.End()

	validatingKeys, err := v.keyManager.FetchValidatingPublicKeys(ctx)
	if err != nil {
		return err
	}

	// Filter out the slashable public keys from the duties request.
	filteredKeys := make([][fieldparams.BLSPubkeyLength]byte, 0, len(validatingKeys))
	v.slashableKeysLock.RLock()
	for _, pubKey := range validatingKeys {
		if ok := v.eipImportBlacklistedPublicKeys[pubKey]; !ok {
			filteredKeys = append(filteredKeys, pubKey)
		} else {
			log.WithField(
				"publicKey", fmt.Sprintf("%#x", bytesutil.Trunc(pubKey[:])),
			).Warn("Not including slashable public key from slashing protection import " +
				"in request to update validator duties")
		}
	}
	v.slashableKeysLock.RUnlock()

	req := &ethpb.DutiesRequest{
		Epoch:      types.Epoch(slot / params.BeaconConfig().SlotsPerEpoch),
		PublicKeys: bytesutil.FromBytes48Array(filteredKeys),
	}

	// If duties is nil it means we have had no prior duties and just started up.
	resp, err := v.validatorClient.GetDuties(ctx, req)
	if err != nil {
		v.duties = nil // Clear assignments so we know to retry the request.
		log.Error(err)
		return err
	}

	v.duties = resp
	v.logDuties(slot, v.duties.CurrentEpochDuties)

	// Non-blocking call for beacon node to start subscriptions for aggregators.
	go func() {
		if err := v.subscribeToSubnets(context.Background(), resp); err != nil {
			log.WithError(err).Error("Failed to subscribe to subnets")
		}
	}()

	return nil
}

// subscribeToSubnets iterates through each validator duty, signs each slot, and asks beacon node
// to eagerly subscribe to subnets so that the aggregator has attestations to aggregate.
func (v *validator) subscribeToSubnets(ctx context.Context, res *ethpb.DutiesResponse) error {
	subscribeSlots := make([]types.Slot, 0, len(res.CurrentEpochDuties)+len(res.NextEpochDuties))
	subscribeCommitteeIndices := make([]types.CommitteeIndex, 0, len(res.CurrentEpochDuties)+len(res.NextEpochDuties))
	subscribeIsAggregator := make([]bool, 0, len(res.CurrentEpochDuties)+len(res.NextEpochDuties))
	alreadySubscribed := make(map[[64]byte]bool)

	for _, duty := range res.CurrentEpochDuties {
		pk := bytesutil.ToBytes48(duty.PublicKey)
		if duty.Status == ethpb.ValidatorStatus_ACTIVE || duty.Status == ethpb.ValidatorStatus_EXITING {
			attesterSlot := duty.AttesterSlot
			committeeIndex := duty.CommitteeIndex

			alreadySubscribedKey := validatorSubscribeKey(attesterSlot, committeeIndex)
			if _, ok := alreadySubscribed[alreadySubscribedKey]; ok {
				continue
			}

			aggregator, err := v.isAggregator(ctx, duty.Committee, attesterSlot, pk)
			if err != nil {
				return errors.Wrap(err, "could not check if a validator is an aggregator")
			}
			if aggregator {
				alreadySubscribed[alreadySubscribedKey] = true
			}

			subscribeSlots = append(subscribeSlots, attesterSlot)
			subscribeCommitteeIndices = append(subscribeCommitteeIndices, committeeIndex)
			subscribeIsAggregator = append(subscribeIsAggregator, aggregator)
		}
	}

	for _, duty := range res.NextEpochDuties {
		if duty.Status == ethpb.ValidatorStatus_ACTIVE || duty.Status == ethpb.ValidatorStatus_EXITING {
			attesterSlot := duty.AttesterSlot
			committeeIndex := duty.CommitteeIndex

			alreadySubscribedKey := validatorSubscribeKey(attesterSlot, committeeIndex)
			if _, ok := alreadySubscribed[alreadySubscribedKey]; ok {
				continue
			}

			aggregator, err := v.isAggregator(ctx, duty.Committee, attesterSlot, bytesutil.ToBytes48(duty.PublicKey))
			if err != nil {
				return errors.Wrap(err, "could not check if a validator is an aggregator")
			}
			if aggregator {
				alreadySubscribed[alreadySubscribedKey] = true
			}

			subscribeSlots = append(subscribeSlots, attesterSlot)
			subscribeCommitteeIndices = append(subscribeCommitteeIndices, committeeIndex)
			subscribeIsAggregator = append(subscribeIsAggregator, aggregator)
		}
	}

	_, err := v.validatorClient.SubscribeCommitteeSubnets(ctx, &ethpb.CommitteeSubnetsSubscribeRequest{
		Slots:        subscribeSlots,
		CommitteeIds: subscribeCommitteeIndices,
		IsAggregator: subscribeIsAggregator,
	})

	return err
}

// RolesAt slot returns the validator roles at the given slot. Returns nil if the
// validator is known to not have a roles at the slot. Returns UNKNOWN if the
// validator assignments are unknown. Otherwise returns a valid ValidatorRole map.
func (v *validator) RolesAt(ctx context.Context, slot types.Slot) (map[[fieldparams.BLSPubkeyLength]byte][]iface.ValidatorRole, error) {
	rolesAt := make(map[[fieldparams.BLSPubkeyLength]byte][]iface.ValidatorRole)
	for validator, duty := range v.duties.Duties {
		var roles []iface.ValidatorRole

		if duty == nil {
			continue
		}
		if len(duty.ProposerSlots) > 0 {
			for _, proposerSlot := range duty.ProposerSlots {
				if proposerSlot != 0 && proposerSlot == slot {
					roles = append(roles, iface.RoleProposer)
					break
				}
			}
		}
		if duty.AttesterSlot == slot {
			roles = append(roles, iface.RoleAttester)

			aggregator, err := v.isAggregator(ctx, duty.Committee, slot, bytesutil.ToBytes48(duty.PublicKey))
			if err != nil {
				return nil, errors.Wrap(err, "could not check if a validator is an aggregator")
			}
			if aggregator {
				roles = append(roles, iface.RoleAggregator)
			}

		}

		// Being assigned to a sync committee for a given slot means that the validator produces and
		// broadcasts signatures for `slot - 1` for inclusion in `slot`. At the last slot of the epoch,
		// the validator checks whether it's in the sync committee of following epoch.
		inSyncCommittee := false
		if slots.IsEpochEnd(slot) {
			if v.duties.NextEpochDuties[validator].IsSyncCommittee {
				roles = append(roles, iface.RoleSyncCommittee)
				inSyncCommittee = true
			}
		} else {
			if duty.IsSyncCommittee {
				roles = append(roles, iface.RoleSyncCommittee)
				inSyncCommittee = true
			}
		}
		if inSyncCommittee {
			aggregator, err := v.isSyncCommitteeAggregator(ctx, slot, bytesutil.ToBytes48(duty.PublicKey))
			if err != nil {
				return nil, errors.Wrap(err, "could not check if a validator is a sync committee aggregator")
			}
			if aggregator {
				roles = append(roles, iface.RoleSyncCommitteeAggregator)
			}
		}

		if len(roles) == 0 {
			roles = append(roles, iface.RoleUnknown)
		}

		var pubKey [fieldparams.BLSPubkeyLength]byte
		copy(pubKey[:], duty.PublicKey)
		rolesAt[pubKey] = roles
	}
	return rolesAt, nil
}

// Keymanager returns the underlying validator's keymanager.
func (v *validator) Keymanager() (keymanager.IKeymanager, error) {
	if v.keyManager == nil {
		return nil, errors.New("keymanager is not initialized")
	}
	return v.keyManager, nil
}

func (v *validator) DB() (vdb.Database, error) {
	if v.db == nil {
		return nil, errors.New("db is not initialized")
	}
	return v.db, nil
}

// isAggregator checks if a validator is an aggregator of a given slot and committee,
// it uses a modulo calculated by validator count in committee and samples randomness around it.
func (v *validator) isAggregator(ctx context.Context, committee []types.ValidatorIndex, slot types.Slot, pubKey [fieldparams.BLSPubkeyLength]byte) (bool, error) {
	modulo := uint64(1)
	if len(committee)/int(params.BeaconConfig().TargetAggregatorsPerCommittee) > 1 {
		modulo = uint64(len(committee)) / params.BeaconConfig().TargetAggregatorsPerCommittee
	}

	slotSig, err := v.signSlotWithSelectionProof(ctx, pubKey, slot)
	if err != nil {
		return false, err
	}

	b := hash.Hash(slotSig)

	return binary.LittleEndian.Uint64(b[:8])%modulo == 0, nil
}

// isSyncCommitteeAggregator checks if a validator in an aggregator of a subcommittee for sync committee.
// it uses a modulo calculated by validator count in committee and samples randomness around it.
//
// Spec code:
// def is_sync_committee_aggregator(signature: BLSSignature) -> bool:
//    modulo = max(1, SYNC_COMMITTEE_SIZE // SYNC_COMMITTEE_SUBNET_COUNT // TARGET_AGGREGATORS_PER_SYNC_SUBCOMMITTEE)
//    return bytes_to_uint64(hash(signature)[0:8]) % modulo == 0
func (v *validator) isSyncCommitteeAggregator(ctx context.Context, slot types.Slot, pubKey [fieldparams.BLSPubkeyLength]byte) (bool, error) {
	res, err := v.validatorClient.GetSyncSubcommitteeIndex(ctx, &ethpb.SyncSubcommitteeIndexRequest{
		PublicKey: pubKey[:],
		Slot:      slot,
	})
	if err != nil {
		return false, err
	}

	for _, index := range res.Indices {
		subCommitteeSize := params.BeaconConfig().SyncCommitteeSize / params.BeaconConfig().SyncCommitteeSubnetCount
		subnet := uint64(index) / subCommitteeSize
		sig, err := v.signSyncSelectionData(ctx, pubKey, subnet, slot)
		if err != nil {
			return false, err
		}
		isAggregator, err := altair.IsSyncCommitteeAggregator(sig)
		if err != nil {
			return false, err
		}
		if isAggregator {
			return true, nil
		}
	}

	return false, nil
}

// UpdateDomainDataCaches by making calls for all of the possible domain data. These can change when
// the fork version changes which can happen once per epoch. Although changing for the fork version
// is very rare, a validator should check these data every epoch to be sure the validator is
// participating on the correct fork version.
func (v *validator) UpdateDomainDataCaches(ctx context.Context, slot types.Slot) {
	for _, d := range [][]byte{
		params.BeaconConfig().DomainRandao[:],
		params.BeaconConfig().DomainBeaconAttester[:],
		params.BeaconConfig().DomainBeaconProposer[:],
		params.BeaconConfig().DomainSelectionProof[:],
		params.BeaconConfig().DomainAggregateAndProof[:],
	} {
		_, err := v.domainData(ctx, slots.ToEpoch(slot), d)
		if err != nil {
			log.WithError(err).Errorf("Failed to update domain data for domain %v", d)
		}
	}
}

// AllValidatorsAreExited informs whether all validators have already exited.
func (v *validator) AllValidatorsAreExited(ctx context.Context) (bool, error) {
	validatingKeys, err := v.keyManager.FetchValidatingPublicKeys(ctx)
	if err != nil {
		return false, errors.Wrap(err, "could not fetch validating keys")
	}
	if len(validatingKeys) == 0 {
		return false, nil
	}
	var publicKeys [][]byte
	for _, key := range validatingKeys {
		copyKey := key
		publicKeys = append(publicKeys, copyKey[:])
	}
	request := &ethpb.MultipleValidatorStatusRequest{
		PublicKeys: publicKeys,
	}
	response, err := v.validatorClient.MultipleValidatorStatus(ctx, request)
	if err != nil {
		return false, err
	}
	if len(response.Statuses) != len(request.PublicKeys) {
		return false, errors.New("number of status responses did not match number of requested keys")
	}
	for _, status := range response.Statuses {
		if status.Status != ethpb.ValidatorStatus_EXITED {
			return false, nil
		}
	}
	return true, nil
}

func (v *validator) domainData(ctx context.Context, epoch types.Epoch, domain []byte) (*ethpb.DomainResponse, error) {
	v.domainDataLock.Lock()
	defer v.domainDataLock.Unlock()

	req := &ethpb.DomainRequest{
		Epoch:  epoch,
		Domain: domain,
	}

	key := strings.Join([]string{strconv.FormatUint(uint64(req.Epoch), 10), hex.EncodeToString(req.Domain)}, ",")

	if val, ok := v.domainDataCache.Get(key); ok {
		return proto.Clone(val.(proto.Message)).(*ethpb.DomainResponse), nil
	}

	res, err := v.validatorClient.DomainData(ctx, req)
	if err != nil {
		return nil, err
	}

	v.domainDataCache.Set(key, proto.Clone(res), 1)

	return res, nil
}

func (v *validator) logDuties(slot types.Slot, duties []*ethpb.DutiesResponse_Duty) {
	attesterKeys := make([][]string, params.BeaconConfig().SlotsPerEpoch)
	for i := range attesterKeys {
		attesterKeys[i] = make([]string, 0)
	}
	proposerKeys := make([]string, params.BeaconConfig().SlotsPerEpoch)
	slotOffset := slot - (slot % params.BeaconConfig().SlotsPerEpoch)
	var totalAttestingKeys uint64
	for _, duty := range duties {
		validatorNotTruncatedKey := fmt.Sprintf("%#x", duty.PublicKey)
		if v.emitAccountMetrics {
			ValidatorStatusesGaugeVec.WithLabelValues(validatorNotTruncatedKey).Set(float64(duty.Status))
		}

		// Only interested in validators who are attesting/proposing.
		// Note that SLASHING validators will have duties but their results are ignored by the network so we don't bother with them.
		if duty.Status != ethpb.ValidatorStatus_ACTIVE && duty.Status != ethpb.ValidatorStatus_EXITING {
			continue
		}

		validatorKey := fmt.Sprintf("%#x", bytesutil.Trunc(duty.PublicKey))
		attesterIndex := duty.AttesterSlot - slotOffset
		if attesterIndex >= params.BeaconConfig().SlotsPerEpoch {
			log.WithField("duty", duty).Warn("Invalid attester slot")
		} else {
			attesterKeys[duty.AttesterSlot-slotOffset] = append(attesterKeys[duty.AttesterSlot-slotOffset], validatorKey)
			totalAttestingKeys++
			if v.emitAccountMetrics {
				ValidatorNextAttestationSlotGaugeVec.WithLabelValues(validatorNotTruncatedKey).Set(float64(duty.AttesterSlot))
			}
		}

		for _, proposerSlot := range duty.ProposerSlots {
			proposerIndex := proposerSlot - slotOffset
			if proposerIndex >= params.BeaconConfig().SlotsPerEpoch {
				log.WithField("duty", duty).Warn("Invalid proposer slot")
			} else {
				proposerKeys[proposerIndex] = validatorKey
			}
			if v.emitAccountMetrics {
				ValidatorNextProposalSlotGaugeVec.WithLabelValues(validatorNotTruncatedKey).Set(float64(proposerSlot))
			}
		}
	}
	for i := types.Slot(0); i < params.BeaconConfig().SlotsPerEpoch; i++ {
		if len(attesterKeys[i]) > 0 {
			log.WithFields(logrus.Fields{
				"slot":                  slotOffset + i,
				"slotInEpoch":           (slotOffset + i) % params.BeaconConfig().SlotsPerEpoch,
				"attesterDutiesAtSlot":  len(attesterKeys[i]),
				"totalAttestersInEpoch": totalAttestingKeys,
				"pubKeys":               attesterKeys[i],
			}).Info("Attestation schedule")
		}
		if proposerKeys[i] != "" {
			log.WithField("slot", slotOffset+i).WithField("pubKey", proposerKeys[i]).Info("Proposal schedule")
		}
	}
}

// This constructs a validator subscribed key, it's used to track
// which subnet has already been pending requested.
func validatorSubscribeKey(slot types.Slot, committeeID types.CommitteeIndex) [64]byte {
	return bytesutil.ToBytes64(append(bytesutil.Bytes32(uint64(slot)), bytesutil.Bytes32(uint64(committeeID))...))
}

// This tracks all validators' voting status.
type voteStats struct {
	startEpoch          types.Epoch
	totalAttestedCount  uint64
	totalRequestedCount uint64
	totalDistance       types.Slot
	totalCorrectSource  uint64
	totalCorrectTarget  uint64
	totalCorrectHead    uint64
}<|MERGE_RESOLUTION|>--- conflicted
+++ resolved
@@ -166,58 +166,6 @@
 	}
 }
 
-<<<<<<< HEAD
-=======
-// recheckKeys checks if the validator has any keys that need to be rechecked.
-// the keymanager implements a subscription to push these updates to the validator.
-func recheckKeys(ctx context.Context, valDB vdb.Database, keyManager keymanager.IKeymanager) {
-	var validatingKeys [][fieldparams.BLSPubkeyLength]byte
-	var err error
-	validatingKeys, err = keyManager.FetchValidatingPublicKeys(ctx)
-	if err != nil {
-		log.WithError(err).Debug("Could not fetch validating keys")
-	}
-	if err := valDB.UpdatePublicKeysBuckets(validatingKeys); err != nil {
-		log.WithError(err).Debug("Could not update public keys buckets")
-	}
-	go recheckValidatingKeysBucket(ctx, valDB, keyManager)
-	for _, key := range validatingKeys {
-		log.WithField(
-			"publicKey", fmt.Sprintf("%#x", bytesutil.Trunc(key[:])),
-		).Info("Validating for public key")
-	}
-}
-
-// to accounts changes in the keymanager, then updates those keys'
-// buckets in bolt DB if a bucket for a key does not exist.
-func recheckValidatingKeysBucket(ctx context.Context, valDB vdb.Database, km keymanager.IKeymanager) {
-	importedKeymanager, ok := km.(*local.Keymanager)
-	if !ok {
-		return
-	}
-	validatingPubKeysChan := make(chan [][fieldparams.BLSPubkeyLength]byte, 1)
-	sub := importedKeymanager.SubscribeAccountChanges(validatingPubKeysChan)
-	defer func() {
-		sub.Unsubscribe()
-		close(validatingPubKeysChan)
-	}()
-	for {
-		select {
-		case keys := <-validatingPubKeysChan:
-			if err := valDB.UpdatePublicKeysBuckets(keys); err != nil {
-				log.WithError(err).Debug("Could not update public keys buckets")
-				continue
-			}
-		case <-ctx.Done():
-			return
-		case <-sub.Err():
-			log.Error("Subscriber closed, exiting goroutine")
-			return
-		}
-	}
-}
-
->>>>>>> 8b2b1099
 // WaitForChainStart checks whether the beacon node has started its runtime. That is,
 // it calls to the beacon node which then verifies the ETH1.0 deposit contract logs to check
 // for the ChainStart log to have been emitted. If so, it starts a ticker based on the ChainStart
