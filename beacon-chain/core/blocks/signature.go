package blocks

import (
	"context"
	"encoding/binary"

	"github.com/pkg/errors"
	types "github.com/prysmaticlabs/eth2-types"
	"github.com/prysmaticlabs/prysm/beacon-chain/core/helpers"
	"github.com/prysmaticlabs/prysm/beacon-chain/state"
	ethpb "github.com/prysmaticlabs/prysm/proto/prysm/v1alpha1"
	"github.com/prysmaticlabs/prysm/proto/prysm/v1alpha1/block"
	"github.com/prysmaticlabs/prysm/shared/attestationutil"
	"github.com/prysmaticlabs/prysm/shared/bls"
	"github.com/prysmaticlabs/prysm/shared/p2putils"
	"github.com/prysmaticlabs/prysm/shared/params"
)

// retrieves the signature set from the raw data, public key,signature and domain provided.
func signatureSet(signedData, pub, signature, domain []byte) (*bls.SignatureSet, error) {
	publicKey, err := bls.PublicKeyFromBytes(pub)
	if err != nil {
		return nil, errors.Wrap(err, "could not convert bytes to public key")
	}
	signingData := &ethpb.SigningData{
		ObjectRoot: signedData,
		Domain:     domain,
	}
	root, err := signingData.HashTreeRoot()
	if err != nil {
		return nil, errors.Wrap(err, "could not hash container")
	}
	return &bls.SignatureSet{
		Signatures: [][]byte{signature},
		PublicKeys: []bls.PublicKey{publicKey},
		Messages:   [][32]byte{root},
	}, nil
}

// verifies the signature from the raw data, public key and domain provided.
func verifySignature(signedData, pub, signature, domain []byte) error {
	set, err := signatureSet(signedData, pub, signature, domain)
	if err != nil {
		return err
	}
	if len(set.Signatures) != 1 {
		return errors.Errorf("signature set contains %d signatures instead of 1", len(set.Signatures))
	}
	// We assume only one signature set is returned here.
	sig := set.Signatures[0]
	publicKey := set.PublicKeys[0]
	root := set.Messages[0]
	rSig, err := bls.SignatureFromBytes(sig)
	if err != nil {
		return err
	}
	if !rSig.Verify(publicKey, root[:]) {
		return helpers.ErrSigFailedToVerify
	}
	return nil
}

// VerifyBlockSignature verifies the proposer signature of a beacon block.
func VerifyBlockSignature(beaconState state.ReadOnlyBeaconState,
	proposerIndex types.ValidatorIndex,
	sig []byte,
	rootFunc func() ([32]byte, error)) error {
	currentEpoch := helpers.SlotToEpoch(beaconState.Slot())
	domain, err := helpers.Domain(beaconState.Fork(), currentEpoch, params.BeaconConfig().DomainBeaconProposer, beaconState.GenesisValidatorRoot())
	if err != nil {
		return err
	}
	proposer, err := beaconState.ValidatorAtIndex(proposerIndex)
	if err != nil {
		return err
	}
	proposerPubKey := proposer.PublicKey
	return helpers.VerifyBlockSigningRoot(proposerPubKey, sig, domain, rootFunc)
}

<<<<<<< HEAD
// VerifyBlockHeaderSignature verifies the proposer signature of a beacon block header.
func VerifyBlockHeaderSignature(beaconState state.BeaconState, header *ethpb.SignedBeaconBlockHeader) error {
	currentEpoch := helpers.SlotToEpoch(beaconState.Slot())
	domain, err := helpers.Domain(beaconState.Fork(), currentEpoch, params.BeaconConfig().DomainBeaconProposer, beaconState.GenesisValidatorRoot())
	if err != nil {
		return err
	}
	proposer, err := beaconState.ValidatorAtIndex(header.Header.ProposerIndex)
=======
// VerifyBlockSignatureUsingCurrentFork verifies the proposer signature of a beacon block. This differs
// from the above method by not using fork data from the state and instead retrieving it
// via the respective epoch.
func VerifyBlockSignatureUsingCurrentFork(beaconState state.ReadOnlyBeaconState, blk block.SignedBeaconBlock) error {
	currentEpoch := helpers.SlotToEpoch(blk.Block().Slot())
	fork, err := p2putils.Fork(currentEpoch)
	if err != nil {
		return err
	}
	domain, err := helpers.Domain(fork, currentEpoch, params.BeaconConfig().DomainBeaconProposer, beaconState.GenesisValidatorRoot())
	if err != nil {
		return err
	}
	proposer, err := beaconState.ValidatorAtIndex(blk.Block().ProposerIndex())
>>>>>>> 45b6a80a
	if err != nil {
		return err
	}
	proposerPubKey := proposer.PublicKey
<<<<<<< HEAD
	return helpers.VerifyBlockHeaderSigningRoot(header.Header, proposerPubKey, header.Signature, domain)
=======
	return helpers.VerifyBlockSigningRoot(proposerPubKey, blk.Signature(), domain, blk.Block().HashTreeRoot)
>>>>>>> 45b6a80a
}

// BlockSignatureSet retrieves the block signature set from the provided block and its corresponding state.
func BlockSignatureSet(beaconState state.ReadOnlyBeaconState,
	proposerIndex types.ValidatorIndex,
	sig []byte,
	rootFunc func() ([32]byte, error)) (*bls.SignatureSet, error) {
	currentEpoch := helpers.SlotToEpoch(beaconState.Slot())
	domain, err := helpers.Domain(beaconState.Fork(), currentEpoch, params.BeaconConfig().DomainBeaconProposer, beaconState.GenesisValidatorRoot())
	if err != nil {
		return nil, err
	}
	proposer, err := beaconState.ValidatorAtIndex(proposerIndex)
	if err != nil {
		return nil, err
	}
	proposerPubKey := proposer.PublicKey
	return helpers.BlockSignatureSet(proposerPubKey, sig, domain, rootFunc)
}

// RandaoSignatureSet retrieves the relevant randao specific signature set object
// from a block and its corresponding state.
func RandaoSignatureSet(beaconState state.ReadOnlyBeaconState,
	reveal []byte,
) (*bls.SignatureSet, error) {
	buf, proposerPub, domain, err := randaoSigningData(beaconState)
	if err != nil {
		return nil, err
	}
	set, err := signatureSet(buf, proposerPub, reveal, domain)
	if err != nil {
		return nil, err
	}
	return set, nil
}

// retrieves the randao related signing data from the state.
func randaoSigningData(beaconState state.ReadOnlyBeaconState) ([]byte, []byte, []byte, error) {
	proposerIdx, err := helpers.BeaconProposerIndex(beaconState)
	if err != nil {
		return nil, nil, nil, errors.Wrap(err, "could not get beacon proposer index")
	}
	proposerPub := beaconState.PubkeyAtIndex(proposerIdx)

	currentEpoch := helpers.SlotToEpoch(beaconState.Slot())
	buf := make([]byte, 32)
	binary.LittleEndian.PutUint64(buf, uint64(currentEpoch))

	domain, err := helpers.Domain(beaconState.Fork(), currentEpoch, params.BeaconConfig().DomainRandao, beaconState.GenesisValidatorRoot())
	if err != nil {
		return nil, nil, nil, err
	}
	return buf, proposerPub[:], domain, nil
}

// Method to break down attestations of the same domain and collect them into a single signature set.
func createAttestationSignatureSet(
	ctx context.Context,
	beaconState state.ReadOnlyBeaconState,
	atts []*ethpb.Attestation,
	domain []byte,
) (*bls.SignatureSet, error) {
	if len(atts) == 0 {
		return nil, nil
	}

	sigs := make([][]byte, len(atts))
	pks := make([]bls.PublicKey, len(atts))
	msgs := make([][32]byte, len(atts))
	for i, a := range atts {
		sigs[i] = a.Signature
		c, err := helpers.BeaconCommitteeFromState(beaconState, a.Data.Slot, a.Data.CommitteeIndex)
		if err != nil {
			return nil, err
		}
		ia, err := attestationutil.ConvertToIndexed(ctx, a, c)
		if err != nil {
			return nil, err
		}
		if err := attestationutil.IsValidAttestationIndices(ctx, ia); err != nil {
			return nil, err
		}
		indices := ia.AttestingIndices
		pubkeys := make([][]byte, len(indices))
		for i := 0; i < len(indices); i++ {
			pubkeyAtIdx := beaconState.PubkeyAtIndex(types.ValidatorIndex(indices[i]))
			pubkeys[i] = pubkeyAtIdx[:]
		}
		aggP, err := bls.AggregatePublicKeys(pubkeys)
		if err != nil {
			return nil, err
		}
		pks[i] = aggP

		root, err := helpers.ComputeSigningRoot(ia.Data, domain)
		if err != nil {
			return nil, errors.Wrap(err, "could not get signing root of object")
		}
		msgs[i] = root
	}
	return &bls.SignatureSet{
		Signatures: sigs,
		PublicKeys: pks,
		Messages:   msgs,
	}, nil
}

// AttestationSignatureSet retrieves all the related attestation signature data such as the relevant public keys,
// signatures and attestation signing data and collate it into a signature set object.
func AttestationSignatureSet(ctx context.Context, beaconState state.ReadOnlyBeaconState, atts []*ethpb.Attestation) (*bls.SignatureSet, error) {
	if len(atts) == 0 {
		return bls.NewSet(), nil
	}

	fork := beaconState.Fork()
	gvr := beaconState.GenesisValidatorRoot()
	dt := params.BeaconConfig().DomainBeaconAttester

	// Split attestations by fork. Note: the signature domain will differ based on the fork.
	var preForkAtts []*ethpb.Attestation
	var postForkAtts []*ethpb.Attestation
	for _, a := range atts {
		if helpers.SlotToEpoch(a.Data.Slot) < fork.Epoch {
			preForkAtts = append(preForkAtts, a)
		} else {
			postForkAtts = append(postForkAtts, a)
		}
	}
	set := bls.NewSet()

	// Check attestations from before the fork.
	if fork.Epoch > 0 && len(preForkAtts) > 0 { // Check to prevent underflow and there is valid attestations to create sig set.
		prevDomain, err := helpers.Domain(fork, fork.Epoch-1, dt, gvr)
		if err != nil {
			return nil, err
		}
		aSet, err := createAttestationSignatureSet(ctx, beaconState, preForkAtts, prevDomain)
		if err != nil {
			return nil, err
		}
		if aSet != nil {
			set.Join(aSet)
		}
	} else if len(preForkAtts) > 0 {
		// This is a sanity check that preForkAtts were not ignored when fork.Epoch == 0. This
		// condition is not possible, but it doesn't hurt to check anyway.
		return nil, errors.New("some attestations were not verified from previous fork before genesis")
	}

	if len(postForkAtts) > 0 {
		// Then check attestations from after the fork.
		currDomain, err := helpers.Domain(fork, fork.Epoch, dt, gvr)
		if err != nil {
			return nil, err
		}

		aSet, err := createAttestationSignatureSet(ctx, beaconState, postForkAtts, currDomain)
		if err != nil {
			return nil, err
		}
		if aSet != nil {
			return set.Join(aSet), nil
		}
	}

	return set, nil
}<|MERGE_RESOLUTION|>--- conflicted
+++ resolved
@@ -78,7 +78,6 @@
 	return helpers.VerifyBlockSigningRoot(proposerPubKey, sig, domain, rootFunc)
 }
 
-<<<<<<< HEAD
 // VerifyBlockHeaderSignature verifies the proposer signature of a beacon block header.
 func VerifyBlockHeaderSignature(beaconState state.BeaconState, header *ethpb.SignedBeaconBlockHeader) error {
 	currentEpoch := helpers.SlotToEpoch(beaconState.Slot())
@@ -87,7 +86,13 @@
 		return err
 	}
 	proposer, err := beaconState.ValidatorAtIndex(header.Header.ProposerIndex)
-=======
+	if err != nil {
+		return err
+	}
+	proposerPubKey := proposer.PublicKey
+	return helpers.VerifyBlockHeaderSigningRoot(header.Header, proposerPubKey, header.Signature, domain)
+}
+
 // VerifyBlockSignatureUsingCurrentFork verifies the proposer signature of a beacon block. This differs
 // from the above method by not using fork data from the state and instead retrieving it
 // via the respective epoch.
@@ -102,16 +107,11 @@
 		return err
 	}
 	proposer, err := beaconState.ValidatorAtIndex(blk.Block().ProposerIndex())
->>>>>>> 45b6a80a
-	if err != nil {
-		return err
-	}
-	proposerPubKey := proposer.PublicKey
-<<<<<<< HEAD
-	return helpers.VerifyBlockHeaderSigningRoot(header.Header, proposerPubKey, header.Signature, domain)
-=======
+	if err != nil {
+		return err
+	}
+	proposerPubKey := proposer.PublicKey
 	return helpers.VerifyBlockSigningRoot(proposerPubKey, blk.Signature(), domain, blk.Block().HashTreeRoot)
->>>>>>> 45b6a80a
 }
 
 // BlockSignatureSet retrieves the block signature set from the provided block and its corresponding state.
