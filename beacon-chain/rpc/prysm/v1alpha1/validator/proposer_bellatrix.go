--- conflicted
+++ resolved
@@ -90,13 +90,6 @@
 						return nil, nil
 					}
 				}
-<<<<<<< HEAD
-				log.WithFields(logrus.Fields{
-					"localValue":   localValue,
-					"builderValue": builderValue,
-				}).Warn("Proposer: using local execution payload because higher value")
-				return nil, blk.SetExecution(localPayload)
-=======
 				if !higherValueBuilder {
 					log.WithFields(logrus.Fields{
 						"localGweiValue":       localValue,
@@ -104,8 +97,7 @@
 						"builderGweiValue":     builderValue,
 					}).Warn("Proposer: using local execution payload because higher value")
 				}
-				return blk.SetExecution(localPayload)
->>>>>>> 35e3eedd
+				return nil, blk.SetExecution(localPayload)
 			default: // Bellatrix case.
 				blk.SetBlinded(true)
 				if err := blk.SetExecution(builderPayload); err != nil {
