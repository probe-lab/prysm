--- conflicted
+++ resolved
@@ -262,13 +262,8 @@
 			SyncChecker:             &mockSync.Sync{IsSyncing: false},
 		}
 
-<<<<<<< HEAD
-		var dblock SignedBeaconBlockContentsDeneb
-		err := json.Unmarshal([]byte(denebBlockContents), &dblock)
-=======
 		var dblock shared.SignedBeaconBlockContentsDeneb
 		err := json.Unmarshal([]byte(rpctesting.DenebBlockContents), &dblock)
->>>>>>> 34f507f4
 		require.NoError(t, err)
 		genericBlock, err := dblock.ToGeneric()
 		require.NoError(t, err)
@@ -524,13 +519,8 @@
 			SyncChecker:             &mockSync.Sync{IsSyncing: false},
 		}
 
-<<<<<<< HEAD
-		var cblock SignedBlindedBeaconBlockContentsDeneb
-		err := json.Unmarshal([]byte(blindedDenebBlockContents), &cblock)
-=======
 		var cblock shared.SignedBlindedBeaconBlockContentsDeneb
 		err := json.Unmarshal([]byte(rpctesting.BlindedDenebBlockContents), &cblock)
->>>>>>> 34f507f4
 		require.NoError(t, err)
 		genericBlock, err := cblock.ToGeneric()
 		require.NoError(t, err)
@@ -825,7 +815,6 @@
 			require.DeepEqual(t, resp.Finalized, false)
 		})
 	})
-<<<<<<< HEAD
 }
 
 const (
@@ -2308,7 +2297,4 @@
 			},
 			"signature":"0x1b66ac1fb663c9bc59509846d6ec05345bd908eda73e670af888da41af171505cc411d61252fb6cb3fa0017b679f8bb2305b26a285fa2737f175668d0dff91cc1b66ac1fb663c9bc59509846d6ec05345bd908eda73e670af888da41af171505"
 		}]
-}`
-=======
-}
->>>>>>> 34f507f4
+}`