package beacon

import (
<<<<<<< HEAD
	"fmt"
	"math/big"
	"strconv"

	"github.com/ethereum/go-ethereum/common/hexutil"
	"github.com/pkg/errors"
=======
>>>>>>> 34f507f4
	"github.com/prysmaticlabs/prysm/v4/beacon-chain/rpc/eth/shared"
)

type BlockRootResponse struct {
	Data *struct {
		Root string `json:"root"`
	} `json:"data"`
	ExecutionOptimistic bool `json:"execution_optimistic"`
	Finalized           bool `json:"finalized"`
}

type ListAttestationsResponse struct {
	Data []*shared.Attestation `json:"data"`
}

type SubmitAttestationsRequest struct {
	Data []*shared.Attestation `json:"data"`
}

type ListVoluntaryExitsResponse struct {
<<<<<<< HEAD
	Data []*shared.SignedVoluntaryExit
}

type SignedBeaconBlock struct {
	Message   *BeaconBlock `json:"message" validate:"required"`
	Signature string       `json:"signature" validate:"required"`
}

type BeaconBlock struct {
	Slot          string           `json:"slot" validate:"required"`
	ProposerIndex string           `json:"proposer_index" validate:"required"`
	ParentRoot    string           `json:"parent_root" validate:"required"`
	StateRoot     string           `json:"state_root" validate:"required"`
	Body          *BeaconBlockBody `json:"body" validate:"required"`
}

type BeaconBlockBody struct {
	RandaoReveal      string                 `json:"randao_reveal" validate:"required"`
	Eth1Data          *Eth1Data              `json:"eth1_data" validate:"required"`
	Graffiti          string                 `json:"graffiti" validate:"required"`
	ProposerSlashings []*ProposerSlashing    `json:"proposer_slashings" validate:"required"`
	AttesterSlashings []*AttesterSlashing    `json:"attester_slashings" validate:"required"`
	Attestations      []*Attestation         `json:"attestations" validate:"required"`
	Deposits          []*Deposit             `json:"deposits" validate:"required"`
	VoluntaryExits    []*SignedVoluntaryExit `json:"voluntary_exits" validate:"required"`
}

type SignedBeaconBlockAltair struct {
	Message   *BeaconBlockAltair `json:"message" validate:"required"`
	Signature string             `json:"signature" validate:"required"`
}

type BeaconBlockAltair struct {
	Slot          string                 `json:"slot" validate:"required"`
	ProposerIndex string                 `json:"proposer_index" validate:"required"`
	ParentRoot    string                 `json:"parent_root" validate:"required"`
	StateRoot     string                 `json:"state_root" validate:"required"`
	Body          *BeaconBlockBodyAltair `json:"body" validate:"required"`
}

type BeaconBlockBodyAltair struct {
	RandaoReveal      string                 `json:"randao_reveal" validate:"required"`
	Eth1Data          *Eth1Data              `json:"eth1_data" validate:"required"`
	Graffiti          string                 `json:"graffiti" validate:"required"`
	ProposerSlashings []*ProposerSlashing    `json:"proposer_slashings" validate:"required"`
	AttesterSlashings []*AttesterSlashing    `json:"attester_slashings" validate:"required"`
	Attestations      []*Attestation         `json:"attestations" validate:"required"`
	Deposits          []*Deposit             `json:"deposits" validate:"required"`
	VoluntaryExits    []*SignedVoluntaryExit `json:"voluntary_exits" validate:"required"`
	SyncAggregate     *SyncAggregate         `json:"sync_aggregate" validate:"required"`
}

type SignedBeaconBlockBellatrix struct {
	Message   *BeaconBlockBellatrix `json:"message" validate:"required"`
	Signature string                `json:"signature" validate:"required"`
}

type BeaconBlockBellatrix struct {
	Slot          string                    `json:"slot" validate:"required"`
	ProposerIndex string                    `json:"proposer_index" validate:"required"`
	ParentRoot    string                    `json:"parent_root" validate:"required"`
	StateRoot     string                    `json:"state_root" validate:"required"`
	Body          *BeaconBlockBodyBellatrix `json:"body" validate:"required"`
}

type BeaconBlockBodyBellatrix struct {
	RandaoReveal      string                 `json:"randao_reveal" validate:"required"`
	Eth1Data          *Eth1Data              `json:"eth1_data" validate:"required"`
	Graffiti          string                 `json:"graffiti" validate:"required"`
	ProposerSlashings []*ProposerSlashing    `json:"proposer_slashings" validate:"required"`
	AttesterSlashings []*AttesterSlashing    `json:"attester_slashings" validate:"required"`
	Attestations      []*Attestation         `json:"attestations" validate:"required"`
	Deposits          []*Deposit             `json:"deposits" validate:"required"`
	VoluntaryExits    []*SignedVoluntaryExit `json:"voluntary_exits" validate:"required"`
	SyncAggregate     *SyncAggregate         `json:"sync_aggregate" validate:"required"`
	ExecutionPayload  *ExecutionPayload      `json:"execution_payload" validate:"required"`
}

type SignedBlindedBeaconBlockBellatrix struct {
	Message   *BlindedBeaconBlockBellatrix `json:"message" validate:"required"`
	Signature string                       `json:"signature" validate:"required"`
}

type BlindedBeaconBlockBellatrix struct {
	Slot          string                           `json:"slot" validate:"required"`
	ProposerIndex string                           `json:"proposer_index" validate:"required"`
	ParentRoot    string                           `json:"parent_root" validate:"required"`
	StateRoot     string                           `json:"state_root" validate:"required"`
	Body          *BlindedBeaconBlockBodyBellatrix `json:"body" validate:"required"`
}

type BlindedBeaconBlockBodyBellatrix struct {
	RandaoReveal           string                  `json:"randao_reveal" validate:"required"`
	Eth1Data               *Eth1Data               `json:"eth1_data" validate:"required"`
	Graffiti               string                  `json:"graffiti" validate:"required"`
	ProposerSlashings      []*ProposerSlashing     `json:"proposer_slashings" validate:"required"`
	AttesterSlashings      []*AttesterSlashing     `json:"attester_slashings" validate:"required"`
	Attestations           []*Attestation          `json:"attestations" validate:"required"`
	Deposits               []*Deposit              `json:"deposits" validate:"required"`
	VoluntaryExits         []*SignedVoluntaryExit  `json:"voluntary_exits" validate:"required"`
	SyncAggregate          *SyncAggregate          `json:"sync_aggregate" validate:"required"`
	ExecutionPayloadHeader *ExecutionPayloadHeader `json:"execution_payload_header" validate:"required"`
}

type SignedBeaconBlockCapella struct {
	Message   *BeaconBlockCapella `json:"message" validate:"required"`
	Signature string              `json:"signature" validate:"required"`
}

type BeaconBlockCapella struct {
	Slot          string                  `json:"slot" validate:"required"`
	ProposerIndex string                  `json:"proposer_index" validate:"required"`
	ParentRoot    string                  `json:"parent_root" validate:"required"`
	StateRoot     string                  `json:"state_root" validate:"required"`
	Body          *BeaconBlockBodyCapella `json:"body" validate:"required"`
}

type BeaconBlockBodyCapella struct {
	RandaoReveal          string                        `json:"randao_reveal" validate:"required"`
	Eth1Data              *Eth1Data                     `json:"eth1_data" validate:"required"`
	Graffiti              string                        `json:"graffiti" validate:"required"`
	ProposerSlashings     []*ProposerSlashing           `json:"proposer_slashings" validate:"required"`
	AttesterSlashings     []*AttesterSlashing           `json:"attester_slashings" validate:"required"`
	Attestations          []*Attestation                `json:"attestations" validate:"required"`
	Deposits              []*Deposit                    `json:"deposits" validate:"required"`
	VoluntaryExits        []*SignedVoluntaryExit        `json:"voluntary_exits" validate:"required"`
	SyncAggregate         *SyncAggregate                `json:"sync_aggregate" validate:"required"`
	ExecutionPayload      *ExecutionPayloadCapella      `json:"execution_payload" validate:"required"`
	BlsToExecutionChanges []*SignedBlsToExecutionChange `json:"bls_to_execution_changes" validate:"required"`
}

type SignedBlindedBeaconBlockCapella struct {
	Message   *BlindedBeaconBlockCapella `json:"message" validate:"required"`
	Signature string                     `json:"signature" validate:"required"`
}

type BlindedBeaconBlockCapella struct {
	Slot          string                         `json:"slot" validate:"required"`
	ProposerIndex string                         `json:"proposer_index" validate:"required"`
	ParentRoot    string                         `json:"parent_root" validate:"required"`
	StateRoot     string                         `json:"state_root" validate:"required"`
	Body          *BlindedBeaconBlockBodyCapella `json:"body" validate:"required"`
}

type BlindedBeaconBlockBodyCapella struct {
	RandaoReveal           string                         `json:"randao_reveal" validate:"required"`
	Eth1Data               *Eth1Data                      `json:"eth1_data" validate:"required"`
	Graffiti               string                         `json:"graffiti" validate:"required"`
	ProposerSlashings      []*ProposerSlashing            `json:"proposer_slashings" validate:"required"`
	AttesterSlashings      []*AttesterSlashing            `json:"attester_slashings" validate:"required"`
	Attestations           []*Attestation                 `json:"attestations" validate:"required"`
	Deposits               []*Deposit                     `json:"deposits" validate:"required"`
	VoluntaryExits         []*SignedVoluntaryExit         `json:"voluntary_exits" validate:"required"`
	SyncAggregate          *SyncAggregate                 `json:"sync_aggregate" validate:"required"`
	ExecutionPayloadHeader *ExecutionPayloadHeaderCapella `json:"execution_payload_header" validate:"required"`
	BlsToExecutionChanges  []*SignedBlsToExecutionChange  `json:"bls_to_execution_changes" validate:"required"`
}

type SignedBeaconBlockContentsDeneb struct {
	SignedBlock        *SignedBeaconBlockDeneb `json:"signed_block" validate:"required"`
	SignedBlobSidecars []*SignedBlobSidecar    `json:"signed_blob_sidecars"`
}

type SignedBeaconBlockDeneb struct {
	Message   *BeaconBlockDeneb `json:"message" validate:"required"`
	Signature string            `json:"signature" validate:"required"`
}

type BeaconBlockDeneb struct {
	Slot          string                `json:"slot" validate:"required"`
	ProposerIndex string                `json:"proposer_index" validate:"required"`
	ParentRoot    string                `json:"parent_root" validate:"required"`
	StateRoot     string                `json:"state_root" validate:"required"`
	Body          *BeaconBlockBodyDeneb `json:"body" validate:"required"`
}

type BeaconBlockBodyDeneb struct {
	RandaoReveal          string                        `json:"randao_reveal" validate:"required"`
	Eth1Data              *Eth1Data                     `json:"eth1_data" validate:"required"`
	Graffiti              string                        `json:"graffiti" validate:"required"`
	ProposerSlashings     []*ProposerSlashing           `json:"proposer_slashings" validate:"required"`
	AttesterSlashings     []*AttesterSlashing           `json:"attester_slashings" validate:"required"`
	Attestations          []*Attestation                `json:"attestations" validate:"required"`
	Deposits              []*Deposit                    `json:"deposits" validate:"required"`
	VoluntaryExits        []*SignedVoluntaryExit        `json:"voluntary_exits" validate:"required"`
	SyncAggregate         *SyncAggregate                `json:"sync_aggregate" validate:"required"`
	ExecutionPayload      *ExecutionPayloadDeneb        `json:"execution_payload" validate:"required"`
	BLSToExecutionChanges []*SignedBlsToExecutionChange `json:"bls_to_execution_changes" validate:"required"`
	BlobKzgCommitments    []string                      `json:"blob_kzg_commitments" validate:"required"`
}

type ExecutionPayloadDeneb struct {
	ParentHash    string        `json:"parent_hash" validate:"required"`
	FeeRecipient  string        `json:"fee_recipient" validate:"required"`
	StateRoot     string        `json:"state_root" validate:"required"`
	ReceiptsRoot  string        `json:"receipts_root" validate:"required"`
	LogsBloom     string        `json:"logs_bloom" validate:"required"`
	PrevRandao    string        `json:"prev_randao" validate:"required"`
	BlockNumber   string        `json:"block_number" validate:"required"`
	GasLimit      string        `json:"gas_limit" validate:"required"`
	GasUsed       string        `json:"gas_used" validate:"required"`
	TimeStamp     string        `json:"timestamp" validate:"required"`
	ExtraData     string        `json:"extra_data" validate:"required"`
	BaseFeePerGas string        `json:"base_fee_per_gas" validate:"required"`
	BlobGasUsed   string        `json:"blob_gas_used" validate:"required"`   // new in deneb
	ExcessBlobGas string        `json:"excess_blob_gas" validate:"required"` // new in deneb
	BlockHash     string        `json:"block_hash" validate:"required"`
	Transactions  []string      `json:"transactions" validate:"required"`
	Withdrawals   []*Withdrawal `json:"withdrawals" validate:"required"`
}

type SignedBlindedBeaconBlockContentsDeneb struct {
	SignedBlindedBlock        *SignedBlindedBeaconBlockDeneb `json:"signed_blinded_block" validate:"required"`
	SignedBlindedBlobSidecars []*SignedBlindedBlobSidecar    `json:"signed_blinded_blob_sidecars"`
}

type BlindedBeaconBlockContentsDeneb struct {
	BlindedBlock        *BlindedBeaconBlockDeneb `json:"blinded_block" validate:"required"`
	BlindedBlobSidecars []*BlindedBlobSidecar    `json:"blinded_blob_sidecars"`
}

type BlindedBeaconBlockDeneb struct {
	Slot          string                       `json:"slot" validate:"required"`
	ProposerIndex string                       `json:"proposer_index" validate:"required"`
	ParentRoot    string                       `json:"parent_root" validate:"required"`
	StateRoot     string                       `json:"state_root" validate:"required"`
	Body          *BlindedBeaconBlockBodyDeneb `json:"body" validate:"required"`
}

type SignedBlindedBeaconBlockDeneb struct {
	Message   *BlindedBeaconBlockDeneb `json:"message" validate:"required"`
	Signature string                   `json:"signature" validate:"required"`
}

type BlindedBeaconBlockBodyDeneb struct {
	RandaoReveal           string                        `json:"randao_reveal" validate:"required"`
	Eth1Data               *Eth1Data                     `json:"eth1_data" validate:"required"`
	Graffiti               string                        `json:"graffiti" validate:"required"`
	ProposerSlashings      []*ProposerSlashing           `json:"proposer_slashings" validate:"required"`
	AttesterSlashings      []*AttesterSlashing           `json:"attester_slashings" validate:"required"`
	Attestations           []*Attestation                `json:"attestations" validate:"required"`
	Deposits               []*Deposit                    `json:"deposits" validate:"required"`
	VoluntaryExits         []*SignedVoluntaryExit        `json:"voluntary_exits" validate:"required"`
	SyncAggregate          *SyncAggregate                `json:"sync_aggregate" validate:"required"`
	ExecutionPayloadHeader *ExecutionPayloadHeaderDeneb  `json:"execution_payload_header" validate:"required"`
	BlsToExecutionChanges  []*SignedBlsToExecutionChange `json:"bls_to_execution_changes" validate:"required"`
	BlobKzgCommitments     []string                      `json:"blob_kzg_commitments" validate:"required"`
}

type SignedBlindedBlobSidecar struct {
	Message   *BlindedBlobSidecar `json:"message" validate:"required"`
	Signature string              `json:"signature" validate:"required"`
}

type SignedBlobSidecar struct {
	Message   *BlobSidecar `json:"message" validate:"required"`
	Signature string       `json:"signature" validate:"required"`
}

type BlindedBlobSidecar struct {
	BlockRoot       string `json:"block_root" validate:"required"`
	Index           string `json:"index" validate:"required"`
	Slot            string `json:"slot" validate:"required"`
	BlockParentRoot string `json:"block_parent_root" validate:"required"`
	ProposerIndex   string `json:"proposer_index" validate:"required"`
	BlobRoot        string `json:"blob_root" validate:"required"`
	KzgCommitment   string `json:"kzg_commitment" validate:"required"` // pattern: "^0x[a-fA-F0-9]{96}$" ssz-size:"48"
	KzgProof        string `json:"kzg_proof" validate:"required"`      // pattern: "^0x[a-fA-F0-9]{96}$" ssz-size:"48"
}

type BlobSidecar struct {
	BlockRoot       string `json:"block_root" validate:"required"`
	Index           string `json:"index" validate:"required"`
	Slot            string `json:"slot" validate:"required"`
	BlockParentRoot string `json:"block_parent_root" validate:"required"`
	ProposerIndex   string `json:"proposer_index" validate:"required"`
	Blob            string `json:"blob" validate:"required"`           // pattern: "^0x[a-fA-F0-9]{262144}$"
	KzgCommitment   string `json:"kzg_commitment" validate:"required"` // pattern: "^0x[a-fA-F0-9]{96}$" ssz-size:"48"
	KzgProof        string `json:"kzg_proof" validate:"required"`      // pattern: "^0x[a-fA-F0-9]{96}$" ssz-size:"48"
}

type Eth1Data struct {
	DepositRoot  string `json:"deposit_root" validate:"required"`
	DepositCount string `json:"deposit_count" validate:"required"`
	BlockHash    string `json:"block_hash" validate:"required"`
}

type ProposerSlashing struct {
	SignedHeader1 SignedBeaconBlockHeader `json:"signed_header_1" validate:"required"`
	SignedHeader2 SignedBeaconBlockHeader `json:"signed_header_2" validate:"required"`
}

type AttesterSlashing struct {
	Attestation1 IndexedAttestation `json:"attestation_1" validate:"required"`
	Attestation2 IndexedAttestation `json:"attestation_2" validate:"required"`
}

type Attestation struct {
	AggregationBits string          `json:"aggregation_bits" validate:"required"`
	Data            AttestationData `json:"data" validate:"required"`
	Signature       string          `json:"signature" validate:"required"`
}

type Deposit struct {
	Proof []string    `json:"proof" validate:"required"`
	Data  DepositData `json:"data" validate:"required"`
}

type DepositData struct {
	Pubkey                string `json:"pubkey" validate:"required"`
	WithdrawalCredentials string `json:"withdrawal_credentials" validate:"required"`
	Amount                string `json:"amount" validate:"required"`
	Signature             string `json:"signature" validate:"required"`
}

type SignedVoluntaryExit struct {
	Message   VoluntaryExit `json:"message" validate:"required"`
	Signature string        `json:"signature" validate:"required"`
}

type VoluntaryExit struct {
	Epoch          string `json:"epoch" validate:"required"`
	ValidatorIndex string `json:"validator_index" validate:"required"`
}

type SignedBeaconBlockHeader struct {
	Message   BeaconBlockHeader `json:"message" validate:"required"`
	Signature string            `json:"signature" validate:"required"`
}

type BeaconBlockHeader struct {
	Slot          string `json:"slot" validate:"required"`
	ProposerIndex string `json:"proposer_index" validate:"required"`
	ParentRoot    string `json:"parent_root" validate:"required"`
	StateRoot     string `json:"state_root" validate:"required"`
	BodyRoot      string `json:"body_root" validate:"required"`
}

type IndexedAttestation struct {
	AttestingIndices []string        `json:"attesting_indices" validate:"required"`
	Data             AttestationData `json:"data" validate:"required"`
	Signature        string          `json:"signature" validate:"required"`
}

type AttestationData struct {
	Slot            string     `json:"slot" validate:"required"`
	Index           string     `json:"index" validate:"required"`
	BeaconBlockRoot string     `json:"beacon_block_root" validate:"required"`
	Source          Checkpoint `json:"source" validate:"required"`
	Target          Checkpoint `json:"target" validate:"required"`
}

type Checkpoint struct {
	Epoch string `json:"epoch" validate:"required"`
	Root  string `json:"root" validate:"required"`
}

type SyncAggregate struct {
	SyncCommitteeBits      string `json:"sync_committee_bits" validate:"required"`
	SyncCommitteeSignature string `json:"sync_committee_signature" validate:"required"`
}

type ExecutionPayload struct {
	ParentHash    string   `json:"parent_hash" validate:"required"`
	FeeRecipient  string   `json:"fee_recipient" validate:"required"`
	StateRoot     string   `json:"state_root" validate:"required"`
	ReceiptsRoot  string   `json:"receipts_root" validate:"required"`
	LogsBloom     string   `json:"logs_bloom" validate:"required"`
	PrevRandao    string   `json:"prev_randao" validate:"required"`
	BlockNumber   string   `json:"block_number" validate:"required"`
	GasLimit      string   `json:"gas_limit" validate:"required"`
	GasUsed       string   `json:"gas_used" validate:"required"`
	Timestamp     string   `json:"timestamp" validate:"required"`
	ExtraData     string   `json:"extra_data" validate:"required"`
	BaseFeePerGas string   `json:"base_fee_per_gas" validate:"required"`
	BlockHash     string   `json:"block_hash" validate:"required"`
	Transactions  []string `json:"transactions" validate:"required"`
}

type ExecutionPayloadHeader struct {
	ParentHash       string `json:"parent_hash" validate:"required"`
	FeeRecipient     string `json:"fee_recipient" validate:"required"`
	StateRoot        string `json:"state_root" validate:"required"`
	ReceiptsRoot     string `json:"receipts_root" validate:"required"`
	LogsBloom        string `json:"logs_bloom" validate:"required"`
	PrevRandao       string `json:"prev_randao" validate:"required"`
	BlockNumber      string `json:"block_number" validate:"required"`
	GasLimit         string `json:"gas_limit" validate:"required"`
	GasUsed          string `json:"gas_used" validate:"required"`
	Timestamp        string `json:"timestamp" validate:"required"`
	ExtraData        string `json:"extra_data" validate:"required"`
	BaseFeePerGas    string `json:"base_fee_per_gas" validate:"required"`
	BlockHash        string `json:"block_hash" validate:"required"`
	TransactionsRoot string `json:"transactions_root" validate:"required"`
}

type ExecutionPayloadCapella struct {
	ParentHash    string       `json:"parent_hash" validate:"required"`
	FeeRecipient  string       `json:"fee_recipient" validate:"required"`
	StateRoot     string       `json:"state_root" validate:"required"`
	ReceiptsRoot  string       `json:"receipts_root" validate:"required"`
	LogsBloom     string       `json:"logs_bloom" validate:"required"`
	PrevRandao    string       `json:"prev_randao" validate:"required"`
	BlockNumber   string       `json:"block_number" validate:"required"`
	GasLimit      string       `json:"gas_limit" validate:"required"`
	GasUsed       string       `json:"gas_used" validate:"required"`
	Timestamp     string       `json:"timestamp" validate:"required"`
	ExtraData     string       `json:"extra_data" validate:"required"`
	BaseFeePerGas string       `json:"base_fee_per_gas" validate:"required"`
	BlockHash     string       `json:"block_hash" validate:"required"`
	Transactions  []string     `json:"transactions" validate:"required"`
	Withdrawals   []Withdrawal `json:"withdrawals" validate:"required"`
}

type ExecutionPayloadHeaderCapella struct {
	ParentHash       string `json:"parent_hash" validate:"required"`
	FeeRecipient     string `json:"fee_recipient" validate:"required"`
	StateRoot        string `json:"state_root" validate:"required"`
	ReceiptsRoot     string `json:"receipts_root" validate:"required"`
	LogsBloom        string `json:"logs_bloom" validate:"required"`
	PrevRandao       string `json:"prev_randao" validate:"required"`
	BlockNumber      string `json:"block_number" validate:"required"`
	GasLimit         string `json:"gas_limit" validate:"required"`
	GasUsed          string `json:"gas_used" validate:"required"`
	Timestamp        string `json:"timestamp" validate:"required"`
	ExtraData        string `json:"extra_data" validate:"required"`
	BaseFeePerGas    string `json:"base_fee_per_gas" validate:"required"`
	BlockHash        string `json:"block_hash" validate:"required"`
	TransactionsRoot string `json:"transactions_root" validate:"required"`
	WithdrawalsRoot  string `json:"withdrawals_root" validate:"required"`
}

type ExecutionPayloadHeaderDeneb struct {
	ParentHash       string `json:"parent_hash" validate:"required"`
	FeeRecipient     string `json:"fee_recipient" validate:"required"`
	StateRoot        string `json:"state_root" validate:"required"`
	ReceiptsRoot     string `json:"receipts_root" validate:"required"`
	LogsBloom        string `json:"logs_bloom" validate:"required"`
	PrevRandao       string `json:"prev_randao" validate:"required"`
	BlockNumber      string `json:"block_number" validate:"required"`
	GasLimit         string `json:"gas_limit" validate:"required"`
	GasUsed          string `json:"gas_used" validate:"required"`
	Timestamp        string `json:"timestamp" validate:"required"`
	ExtraData        string `json:"extra_data" validate:"required"`
	BaseFeePerGas    string `json:"base_fee_per_gas" validate:"required"`
	BlobGasUsed      string `json:"blob_gas_used" validate:"required"`   // new in deneb
	ExcessBlobGas    string `json:"excess_blob_gas" validate:"required"` // new in deneb
	BlockHash        string `json:"block_hash" validate:"required"`
	TransactionsRoot string `json:"transactions_root" validate:"required"`
	WithdrawalsRoot  string `json:"withdrawals_root" validate:"required"`
}

type Withdrawal struct {
	WithdrawalIndex  string `json:"index" validate:"required"`
	ValidatorIndex   string `json:"validator_index" validate:"required"`
	ExecutionAddress string `json:"address" validate:"required"`
	Amount           string `json:"amount" validate:"required"`
}

type SignedBlsToExecutionChange struct {
	Message   BlsToExecutionChange `json:"message" validate:"required"`
	Signature string               `json:"signature" validate:"required"`
}

type BlsToExecutionChange struct {
	ValidatorIndex     string `json:"validator_index" validate:"required"`
	FromBlsPubkey      string `json:"from_bls_pubkey" validate:"required"`
	ToExecutionAddress string `json:"to_execution_address" validate:"required"`
}

func (b *SignedBeaconBlock) ToGeneric() (*eth.GenericSignedBeaconBlock, error) {
	sig, err := hexutil.Decode(b.Signature)
	if err != nil {
		return nil, errors.Wrap(err, "could not decode b.Signature")
	}
	slot, err := strconv.ParseUint(b.Message.Slot, 10, 64)
	if err != nil {
		return nil, errors.Wrap(err, "could not decode b.Message.Slot")
	}
	proposerIndex, err := strconv.ParseUint(b.Message.ProposerIndex, 10, 64)
	if err != nil {
		return nil, errors.Wrap(err, "could not decode b.Message.ProposerIndex")
	}
	parentRoot, err := hexutil.Decode(b.Message.ParentRoot)
	if err != nil {
		return nil, errors.Wrap(err, "could not decode b.Message.ParentRoot")
	}
	stateRoot, err := hexutil.Decode(b.Message.StateRoot)
	if err != nil {
		return nil, errors.Wrap(err, "could not decode b.Message.StateRoot")
	}
	randaoReveal, err := hexutil.Decode(b.Message.Body.RandaoReveal)
	if err != nil {
		return nil, errors.Wrap(err, "could not decode b.Message.Body.RandaoReveal")
	}
	depositRoot, err := hexutil.Decode(b.Message.Body.Eth1Data.DepositRoot)
	if err != nil {
		return nil, errors.Wrap(err, "could not decode b.Message.Body.Eth1Data.DepositRoot")
	}
	depositCount, err := strconv.ParseUint(b.Message.Body.Eth1Data.DepositCount, 10, 64)
	if err != nil {
		return nil, errors.Wrap(err, "could not decode b.Message.Body.Eth1Data.DepositCount")
	}
	blockHash, err := hexutil.Decode(b.Message.Body.Eth1Data.BlockHash)
	if err != nil {
		return nil, errors.Wrap(err, "could not decode b.Message.Body.Eth1Data.BlockHash")
	}
	graffiti, err := hexutil.Decode(b.Message.Body.Graffiti)
	if err != nil {
		return nil, errors.Wrap(err, "could not decode b.Message.Body.Graffiti")
	}
	proposerSlashings, err := convertProposerSlashings(b.Message.Body.ProposerSlashings)
	if err != nil {
		return nil, err
	}
	attesterSlashings, err := convertAttesterSlashings(b.Message.Body.AttesterSlashings)
	if err != nil {
		return nil, err
	}
	atts, err := convertAtts(b.Message.Body.Attestations)
	if err != nil {
		return nil, err
	}
	deposits, err := convertDeposits(b.Message.Body.Deposits)
	if err != nil {
		return nil, err
	}
	exits, err := convertExits(b.Message.Body.VoluntaryExits)
	if err != nil {
		return nil, err
	}

	block := &eth.SignedBeaconBlock{
		Block: &eth.BeaconBlock{
			Slot:          primitives.Slot(slot),
			ProposerIndex: primitives.ValidatorIndex(proposerIndex),
			ParentRoot:    parentRoot,
			StateRoot:     stateRoot,
			Body: &eth.BeaconBlockBody{
				RandaoReveal: randaoReveal,
				Eth1Data: &eth.Eth1Data{
					DepositRoot:  depositRoot,
					DepositCount: depositCount,
					BlockHash:    blockHash,
				},
				Graffiti:          graffiti,
				ProposerSlashings: proposerSlashings,
				AttesterSlashings: attesterSlashings,
				Attestations:      atts,
				Deposits:          deposits,
				VoluntaryExits:    exits,
			},
		},
		Signature: sig,
	}
	return &eth.GenericSignedBeaconBlock{Block: &eth.GenericSignedBeaconBlock_Phase0{Phase0: block}}, nil
}

func (b *SignedBeaconBlockAltair) ToGeneric() (*eth.GenericSignedBeaconBlock, error) {
	sig, err := hexutil.Decode(b.Signature)
	if err != nil {
		return nil, errors.Wrap(err, "could not decode b.Signature")
	}
	slot, err := strconv.ParseUint(b.Message.Slot, 10, 64)
	if err != nil {
		return nil, errors.Wrap(err, "could not decode b.Message.Slot")
	}
	proposerIndex, err := strconv.ParseUint(b.Message.ProposerIndex, 10, 64)
	if err != nil {
		return nil, errors.Wrap(err, "could not decode b.Message.ProposerIndex")
	}
	parentRoot, err := hexutil.Decode(b.Message.ParentRoot)
	if err != nil {
		return nil, errors.Wrap(err, "could not decode b.Message.ParentRoot")
	}
	stateRoot, err := hexutil.Decode(b.Message.StateRoot)
	if err != nil {
		return nil, errors.Wrap(err, "could not decode b.Message.StateRoot")
	}
	randaoReveal, err := hexutil.Decode(b.Message.Body.RandaoReveal)
	if err != nil {
		return nil, errors.Wrap(err, "could not decode b.Message.Body.RandaoReveal")
	}
	depositRoot, err := hexutil.Decode(b.Message.Body.Eth1Data.DepositRoot)
	if err != nil {
		return nil, errors.Wrap(err, "could not decode b.Message.Body.Eth1Data.DepositRoot")
	}
	depositCount, err := strconv.ParseUint(b.Message.Body.Eth1Data.DepositCount, 10, 64)
	if err != nil {
		return nil, errors.Wrap(err, "could not decode b.Message.Body.Eth1Data.DepositCount")
	}
	blockHash, err := hexutil.Decode(b.Message.Body.Eth1Data.BlockHash)
	if err != nil {
		return nil, errors.Wrap(err, "could not decode b.Message.Body.Eth1Data.BlockHash")
	}
	graffiti, err := hexutil.Decode(b.Message.Body.Graffiti)
	if err != nil {
		return nil, errors.Wrap(err, "could not decode b.Message.Body.Graffiti")
	}
	proposerSlashings, err := convertProposerSlashings(b.Message.Body.ProposerSlashings)
	if err != nil {
		return nil, err
	}
	attesterSlashings, err := convertAttesterSlashings(b.Message.Body.AttesterSlashings)
	if err != nil {
		return nil, err
	}
	atts, err := convertAtts(b.Message.Body.Attestations)
	if err != nil {
		return nil, err
	}
	deposits, err := convertDeposits(b.Message.Body.Deposits)
	if err != nil {
		return nil, err
	}
	exits, err := convertExits(b.Message.Body.VoluntaryExits)
	if err != nil {
		return nil, err
	}
	syncCommitteeBits, err := bytesutil.FromHexString(b.Message.Body.SyncAggregate.SyncCommitteeBits)
	if err != nil {
		return nil, errors.Wrap(err, "could not decode b.Message.Body.SyncAggregate.SyncCommitteeBits")
	}
	syncCommitteeSig, err := hexutil.Decode(b.Message.Body.SyncAggregate.SyncCommitteeSignature)
	if err != nil {
		return nil, errors.Wrap(err, "could not decode b.Message.Body.SyncAggregate.SyncCommitteeSignature")
	}

	block := &eth.SignedBeaconBlockAltair{
		Block: &eth.BeaconBlockAltair{
			Slot:          primitives.Slot(slot),
			ProposerIndex: primitives.ValidatorIndex(proposerIndex),
			ParentRoot:    parentRoot,
			StateRoot:     stateRoot,
			Body: &eth.BeaconBlockBodyAltair{
				RandaoReveal: randaoReveal,
				Eth1Data: &eth.Eth1Data{
					DepositRoot:  depositRoot,
					DepositCount: depositCount,
					BlockHash:    blockHash,
				},
				Graffiti:          graffiti,
				ProposerSlashings: proposerSlashings,
				AttesterSlashings: attesterSlashings,
				Attestations:      atts,
				Deposits:          deposits,
				VoluntaryExits:    exits,
				SyncAggregate: &eth.SyncAggregate{
					SyncCommitteeBits:      syncCommitteeBits,
					SyncCommitteeSignature: syncCommitteeSig,
				},
			},
		},
		Signature: sig,
	}
	return &eth.GenericSignedBeaconBlock{Block: &eth.GenericSignedBeaconBlock_Altair{Altair: block}}, nil
}

func (b *SignedBeaconBlockBellatrix) ToGeneric() (*eth.GenericSignedBeaconBlock, error) {
	sig, err := hexutil.Decode(b.Signature)
	if err != nil {
		return nil, errors.Wrap(err, "could not decode b.Signature")
	}
	slot, err := strconv.ParseUint(b.Message.Slot, 10, 64)
	if err != nil {
		return nil, errors.Wrap(err, "could not decode b.Message.Slot")
	}
	proposerIndex, err := strconv.ParseUint(b.Message.ProposerIndex, 10, 64)
	if err != nil {
		return nil, errors.Wrap(err, "could not decode b.Message.ProposerIndex")
	}
	parentRoot, err := hexutil.Decode(b.Message.ParentRoot)
	if err != nil {
		return nil, errors.Wrap(err, "could not decode b.Message.ParentRoot")
	}
	stateRoot, err := hexutil.Decode(b.Message.StateRoot)
	if err != nil {
		return nil, errors.Wrap(err, "could not decode b.Message.StateRoot")
	}
	randaoReveal, err := hexutil.Decode(b.Message.Body.RandaoReveal)
	if err != nil {
		return nil, errors.Wrap(err, "could not decode b.Message.Body.RandaoReveal")
	}
	depositRoot, err := hexutil.Decode(b.Message.Body.Eth1Data.DepositRoot)
	if err != nil {
		return nil, errors.Wrap(err, "could not decode b.Message.Body.Eth1Data.DepositRoot")
	}
	depositCount, err := strconv.ParseUint(b.Message.Body.Eth1Data.DepositCount, 10, 64)
	if err != nil {
		return nil, errors.Wrap(err, "could not decode b.Message.Body.Eth1Data.DepositCount")
	}
	blockHash, err := hexutil.Decode(b.Message.Body.Eth1Data.BlockHash)
	if err != nil {
		return nil, errors.Wrap(err, "could not decode b.Message.Body.Eth1Data.BlockHash")
	}
	graffiti, err := hexutil.Decode(b.Message.Body.Graffiti)
	if err != nil {
		return nil, errors.Wrap(err, "could not decode b.Message.Body.Graffiti")
	}
	proposerSlashings, err := convertProposerSlashings(b.Message.Body.ProposerSlashings)
	if err != nil {
		return nil, err
	}
	attesterSlashings, err := convertAttesterSlashings(b.Message.Body.AttesterSlashings)
	if err != nil {
		return nil, err
	}
	atts, err := convertAtts(b.Message.Body.Attestations)
	if err != nil {
		return nil, err
	}
	deposits, err := convertDeposits(b.Message.Body.Deposits)
	if err != nil {
		return nil, err
	}
	exits, err := convertExits(b.Message.Body.VoluntaryExits)
	if err != nil {
		return nil, err
	}
	syncCommitteeBits, err := bytesutil.FromHexString(b.Message.Body.SyncAggregate.SyncCommitteeBits)
	if err != nil {
		return nil, errors.Wrap(err, "could not decode b.Message.Body.SyncAggregate.SyncCommitteeBits")
	}
	syncCommitteeSig, err := hexutil.Decode(b.Message.Body.SyncAggregate.SyncCommitteeSignature)
	if err != nil {
		return nil, errors.Wrap(err, "could not decode b.Message.Body.SyncAggregate.SyncCommitteeSignature")
	}
	payloadParentHash, err := hexutil.Decode(b.Message.Body.ExecutionPayload.ParentHash)
	if err != nil {
		return nil, errors.Wrap(err, "could not decode b.Message.Body.ExecutionPayload.ParentHash")
	}
	payloadFeeRecipient, err := hexutil.Decode(b.Message.Body.ExecutionPayload.FeeRecipient)
	if err != nil {
		return nil, errors.Wrap(err, "could not decode b.Message.Body.ExecutionPayload.FeeRecipient")
	}
	payloadStateRoot, err := hexutil.Decode(b.Message.Body.ExecutionPayload.StateRoot)
	if err != nil {
		return nil, errors.Wrap(err, "could not decode b.Message.Body.ExecutionPayload.StateRoot")
	}
	payloadReceiptsRoot, err := hexutil.Decode(b.Message.Body.ExecutionPayload.ReceiptsRoot)
	if err != nil {
		return nil, errors.Wrap(err, "could not decode b.Message.Body.ExecutionPayload.ReceiptsRoot")
	}
	payloadLogsBloom, err := hexutil.Decode(b.Message.Body.ExecutionPayload.LogsBloom)
	if err != nil {
		return nil, errors.Wrap(err, "could not decode b.Message.Body.ExecutionPayload.LogsBloom")
	}
	payloadPrevRandao, err := hexutil.Decode(b.Message.Body.ExecutionPayload.PrevRandao)
	if err != nil {
		return nil, errors.Wrap(err, "could not decode b.Message.Body.ExecutionPayload.PrevRandao")
	}
	payloadBlockNumber, err := strconv.ParseUint(b.Message.Body.ExecutionPayload.BlockNumber, 10, 64)
	if err != nil {
		return nil, errors.Wrap(err, "could not decode b.Message.Body.ExecutionPayload.BlockNumber")
	}
	payloadGasLimit, err := strconv.ParseUint(b.Message.Body.ExecutionPayload.GasLimit, 10, 64)
	if err != nil {
		return nil, errors.Wrap(err, "could not decode b.Message.Body.ExecutionPayload.GasLimit")
	}
	payloadGasUsed, err := strconv.ParseUint(b.Message.Body.ExecutionPayload.GasUsed, 10, 64)
	if err != nil {
		return nil, errors.Wrap(err, "could not decode b.Message.Body.ExecutionPayload.GasUsed")
	}
	payloadTimestamp, err := strconv.ParseUint(b.Message.Body.ExecutionPayload.Timestamp, 10, 64)
	if err != nil {
		return nil, errors.Wrap(err, "could not decode b.Message.Body.ExecutionPayload.Timestamp")
	}
	payloadExtraData, err := hexutil.Decode(b.Message.Body.ExecutionPayload.ExtraData)
	if err != nil {
		return nil, errors.Wrap(err, "could not decode b.Message.Body.ExecutionPayload.ExtraData")
	}
	payloadBaseFeePerGas, err := uint256ToHex(b.Message.Body.ExecutionPayload.BaseFeePerGas)
	if err != nil {
		return nil, errors.Wrap(err, "could not decode b.Message.Body.ExecutionPayload.BaseFeePerGas")
	}
	payloadBlockHash, err := hexutil.Decode(b.Message.Body.ExecutionPayload.BlockHash)
	if err != nil {
		return nil, errors.Wrap(err, "could not decode b.Message.Body.ExecutionPayload.BlockHash")
	}
	payloadTxs := make([][]byte, len(b.Message.Body.ExecutionPayload.Transactions))
	for i, tx := range b.Message.Body.ExecutionPayload.Transactions {
		payloadTxs[i], err = hexutil.Decode(tx)
		if err != nil {
			return nil, errors.Wrapf(err, "could not decode b.Message.Body.ExecutionPayload.Transactions[%d]", i)
		}
	}

	block := &eth.SignedBeaconBlockBellatrix{
		Block: &eth.BeaconBlockBellatrix{
			Slot:          primitives.Slot(slot),
			ProposerIndex: primitives.ValidatorIndex(proposerIndex),
			ParentRoot:    parentRoot,
			StateRoot:     stateRoot,
			Body: &eth.BeaconBlockBodyBellatrix{
				RandaoReveal: randaoReveal,
				Eth1Data: &eth.Eth1Data{
					DepositRoot:  depositRoot,
					DepositCount: depositCount,
					BlockHash:    blockHash,
				},
				Graffiti:          graffiti,
				ProposerSlashings: proposerSlashings,
				AttesterSlashings: attesterSlashings,
				Attestations:      atts,
				Deposits:          deposits,
				VoluntaryExits:    exits,
				SyncAggregate: &eth.SyncAggregate{
					SyncCommitteeBits:      syncCommitteeBits,
					SyncCommitteeSignature: syncCommitteeSig,
				},
				ExecutionPayload: &enginev1.ExecutionPayload{
					ParentHash:    payloadParentHash,
					FeeRecipient:  payloadFeeRecipient,
					StateRoot:     payloadStateRoot,
					ReceiptsRoot:  payloadReceiptsRoot,
					LogsBloom:     payloadLogsBloom,
					PrevRandao:    payloadPrevRandao,
					BlockNumber:   payloadBlockNumber,
					GasLimit:      payloadGasLimit,
					GasUsed:       payloadGasUsed,
					Timestamp:     payloadTimestamp,
					ExtraData:     payloadExtraData,
					BaseFeePerGas: payloadBaseFeePerGas,
					BlockHash:     payloadBlockHash,
					Transactions:  payloadTxs,
				},
			},
		},
		Signature: sig,
	}
	return &eth.GenericSignedBeaconBlock{Block: &eth.GenericSignedBeaconBlock_Bellatrix{Bellatrix: block}}, nil
}

func (b *SignedBlindedBeaconBlockBellatrix) ToGeneric() (*eth.GenericSignedBeaconBlock, error) {
	sig, err := hexutil.Decode(b.Signature)
	if err != nil {
		return nil, errors.Wrap(err, "could not decode b.Signature")
	}
	slot, err := strconv.ParseUint(b.Message.Slot, 10, 64)
	if err != nil {
		return nil, errors.Wrap(err, "could not decode b.Message.Slot")
	}
	proposerIndex, err := strconv.ParseUint(b.Message.ProposerIndex, 10, 64)
	if err != nil {
		return nil, errors.Wrap(err, "could not decode b.Message.ProposerIndex")
	}
	parentRoot, err := hexutil.Decode(b.Message.ParentRoot)
	if err != nil {
		return nil, errors.Wrap(err, "could not decode b.Message.ParentRoot")
	}
	stateRoot, err := hexutil.Decode(b.Message.StateRoot)
	if err != nil {
		return nil, errors.Wrap(err, "could not decode b.Message.StateRoot")
	}
	randaoReveal, err := hexutil.Decode(b.Message.Body.RandaoReveal)
	if err != nil {
		return nil, errors.Wrap(err, "could not decode b.Message.Body.RandaoReveal")
	}
	depositRoot, err := hexutil.Decode(b.Message.Body.Eth1Data.DepositRoot)
	if err != nil {
		return nil, errors.Wrap(err, "could not decode b.Message.Body.Eth1Data.DepositRoot")
	}
	depositCount, err := strconv.ParseUint(b.Message.Body.Eth1Data.DepositCount, 10, 64)
	if err != nil {
		return nil, errors.Wrap(err, "could not decode b.Message.Body.Eth1Data.DepositCount")
	}
	blockHash, err := hexutil.Decode(b.Message.Body.Eth1Data.BlockHash)
	if err != nil {
		return nil, errors.Wrap(err, "could not decode b.Message.Body.Eth1Data.BlockHash")
	}
	graffiti, err := hexutil.Decode(b.Message.Body.Graffiti)
	if err != nil {
		return nil, errors.Wrap(err, "could not decode b.Message.Body.Graffiti")
	}
	proposerSlashings, err := convertProposerSlashings(b.Message.Body.ProposerSlashings)
	if err != nil {
		return nil, err
	}
	attesterSlashings, err := convertAttesterSlashings(b.Message.Body.AttesterSlashings)
	if err != nil {
		return nil, err
	}
	atts, err := convertAtts(b.Message.Body.Attestations)
	if err != nil {
		return nil, err
	}
	deposits, err := convertDeposits(b.Message.Body.Deposits)
	if err != nil {
		return nil, err
	}
	exits, err := convertExits(b.Message.Body.VoluntaryExits)
	if err != nil {
		return nil, err
	}
	syncCommitteeBits, err := bytesutil.FromHexString(b.Message.Body.SyncAggregate.SyncCommitteeBits)
	if err != nil {
		return nil, errors.Wrap(err, "could not decode b.Message.Body.SyncAggregate.SyncCommitteeBits")
	}
	syncCommitteeSig, err := hexutil.Decode(b.Message.Body.SyncAggregate.SyncCommitteeSignature)
	if err != nil {
		return nil, errors.Wrap(err, "could not decode b.Message.Body.SyncAggregate.SyncCommitteeSignature")
	}
	payloadParentHash, err := hexutil.Decode(b.Message.Body.ExecutionPayloadHeader.ParentHash)
	if err != nil {
		return nil, errors.Wrap(err, "could not decode b.Message.Body.ExecutionPayloadHeader.ParentHash")
	}
	payloadFeeRecipient, err := hexutil.Decode(b.Message.Body.ExecutionPayloadHeader.FeeRecipient)
	if err != nil {
		return nil, errors.Wrap(err, "could not decode b.Message.Body.ExecutionPayloadHeader.FeeRecipient")
	}
	payloadStateRoot, err := hexutil.Decode(b.Message.Body.ExecutionPayloadHeader.StateRoot)
	if err != nil {
		return nil, errors.Wrap(err, "could not decode b.Message.Body.ExecutionPayloadHeader.StateRoot")
	}
	payloadReceiptsRoot, err := hexutil.Decode(b.Message.Body.ExecutionPayloadHeader.ReceiptsRoot)
	if err != nil {
		return nil, errors.Wrap(err, "could not decode b.Message.Body.ExecutionPayloadHeader.ReceiptsRoot")
	}
	payloadLogsBloom, err := hexutil.Decode(b.Message.Body.ExecutionPayloadHeader.LogsBloom)
	if err != nil {
		return nil, errors.Wrap(err, "could not decode b.Message.Body.ExecutionPayloadHeader.LogsBloom")
	}
	payloadPrevRandao, err := hexutil.Decode(b.Message.Body.ExecutionPayloadHeader.PrevRandao)
	if err != nil {
		return nil, errors.Wrap(err, "could not decode b.Message.Body.ExecutionPayloadHeader.PrevRandao")
	}
	payloadBlockNumber, err := strconv.ParseUint(b.Message.Body.ExecutionPayloadHeader.BlockNumber, 10, 64)
	if err != nil {
		return nil, errors.Wrap(err, "could not decode b.Message.Body.ExecutionPayloadHeader.BlockNumber")
	}
	payloadGasLimit, err := strconv.ParseUint(b.Message.Body.ExecutionPayloadHeader.GasLimit, 10, 64)
	if err != nil {
		return nil, errors.Wrap(err, "could not decode b.Message.Body.ExecutionPayloadHeader.GasLimit")
	}
	payloadGasUsed, err := strconv.ParseUint(b.Message.Body.ExecutionPayloadHeader.GasUsed, 10, 64)
	if err != nil {
		return nil, errors.Wrap(err, "could not decode b.Message.Body.ExecutionPayloadHeader.GasUsed")
	}
	payloadTimestamp, err := strconv.ParseUint(b.Message.Body.ExecutionPayloadHeader.Timestamp, 10, 64)
	if err != nil {
		return nil, errors.Wrap(err, "could not decode b.Message.Body.ExecutionPayloadHeader.Timestamp")
	}
	payloadExtraData, err := hexutil.Decode(b.Message.Body.ExecutionPayloadHeader.ExtraData)
	if err != nil {
		return nil, errors.Wrap(err, "could not decode b.Message.Body.ExecutionPayloadHeader.ExtraData")
	}
	payloadBaseFeePerGas, err := uint256ToHex(b.Message.Body.ExecutionPayloadHeader.BaseFeePerGas)
	if err != nil {
		return nil, errors.Wrap(err, "could not decode b.Message.Body.ExecutionPayloadHeader.BaseFeePerGas")
	}
	payloadBlockHash, err := hexutil.Decode(b.Message.Body.ExecutionPayloadHeader.BlockHash)
	if err != nil {
		return nil, errors.Wrap(err, "could not decode b.Message.Body.ExecutionPayloadHeader.BlockHash")
	}
	payloadTxsRoot, err := hexutil.Decode(b.Message.Body.ExecutionPayloadHeader.TransactionsRoot)
	if err != nil {
		return nil, errors.Wrap(err, "could not decode b.Message.Body.ExecutionPayloadHeader.TransactionsRoot")
	}

	block := &eth.SignedBlindedBeaconBlockBellatrix{
		Block: &eth.BlindedBeaconBlockBellatrix{
			Slot:          primitives.Slot(slot),
			ProposerIndex: primitives.ValidatorIndex(proposerIndex),
			ParentRoot:    parentRoot,
			StateRoot:     stateRoot,
			Body: &eth.BlindedBeaconBlockBodyBellatrix{
				RandaoReveal: randaoReveal,
				Eth1Data: &eth.Eth1Data{
					DepositRoot:  depositRoot,
					DepositCount: depositCount,
					BlockHash:    blockHash,
				},
				Graffiti:          graffiti,
				ProposerSlashings: proposerSlashings,
				AttesterSlashings: attesterSlashings,
				Attestations:      atts,
				Deposits:          deposits,
				VoluntaryExits:    exits,
				SyncAggregate: &eth.SyncAggregate{
					SyncCommitteeBits:      syncCommitteeBits,
					SyncCommitteeSignature: syncCommitteeSig,
				},
				ExecutionPayloadHeader: &enginev1.ExecutionPayloadHeader{
					ParentHash:       payloadParentHash,
					FeeRecipient:     payloadFeeRecipient,
					StateRoot:        payloadStateRoot,
					ReceiptsRoot:     payloadReceiptsRoot,
					LogsBloom:        payloadLogsBloom,
					PrevRandao:       payloadPrevRandao,
					BlockNumber:      payloadBlockNumber,
					GasLimit:         payloadGasLimit,
					GasUsed:          payloadGasUsed,
					Timestamp:        payloadTimestamp,
					ExtraData:        payloadExtraData,
					BaseFeePerGas:    payloadBaseFeePerGas,
					BlockHash:        payloadBlockHash,
					TransactionsRoot: payloadTxsRoot,
				},
			},
		},
		Signature: sig,
	}
	return &eth.GenericSignedBeaconBlock{Block: &eth.GenericSignedBeaconBlock_BlindedBellatrix{BlindedBellatrix: block}}, nil
}

func (b *SignedBeaconBlockCapella) ToGeneric() (*eth.GenericSignedBeaconBlock, error) {
	sig, err := hexutil.Decode(b.Signature)
	if err != nil {
		return nil, errors.Wrap(err, "could not decode b.Signature")
	}
	slot, err := strconv.ParseUint(b.Message.Slot, 10, 64)
	if err != nil {
		return nil, errors.Wrap(err, "could not decode b.Message.Slot")
	}
	proposerIndex, err := strconv.ParseUint(b.Message.ProposerIndex, 10, 64)
	if err != nil {
		return nil, errors.Wrap(err, "could not decode b.Message.ProposerIndex")
	}
	parentRoot, err := hexutil.Decode(b.Message.ParentRoot)
	if err != nil {
		return nil, errors.Wrap(err, "could not decode b.Message.ParentRoot")
	}
	stateRoot, err := hexutil.Decode(b.Message.StateRoot)
	if err != nil {
		return nil, errors.Wrap(err, "could not decode b.Message.StateRoot")
	}
	randaoReveal, err := hexutil.Decode(b.Message.Body.RandaoReveal)
	if err != nil {
		return nil, errors.Wrap(err, "could not decode b.Message.Body.RandaoReveal")
	}
	depositRoot, err := hexutil.Decode(b.Message.Body.Eth1Data.DepositRoot)
	if err != nil {
		return nil, errors.Wrap(err, "could not decode b.Message.Body.Eth1Data.DepositRoot")
	}
	depositCount, err := strconv.ParseUint(b.Message.Body.Eth1Data.DepositCount, 10, 64)
	if err != nil {
		return nil, errors.Wrap(err, "could not decode b.Message.Body.Eth1Data.DepositCount")
	}
	blockHash, err := hexutil.Decode(b.Message.Body.Eth1Data.BlockHash)
	if err != nil {
		return nil, errors.Wrap(err, "could not decode b.Message.Body.Eth1Data.BlockHash")
	}
	graffiti, err := hexutil.Decode(b.Message.Body.Graffiti)
	if err != nil {
		return nil, errors.Wrap(err, "could not decode b.Message.Body.Graffiti")
	}
	proposerSlashings, err := convertProposerSlashings(b.Message.Body.ProposerSlashings)
	if err != nil {
		return nil, err
	}
	attesterSlashings, err := convertAttesterSlashings(b.Message.Body.AttesterSlashings)
	if err != nil {
		return nil, err
	}
	atts, err := convertAtts(b.Message.Body.Attestations)
	if err != nil {
		return nil, err
	}
	deposits, err := convertDeposits(b.Message.Body.Deposits)
	if err != nil {
		return nil, err
	}
	exits, err := convertExits(b.Message.Body.VoluntaryExits)
	if err != nil {
		return nil, err
	}
	syncCommitteeBits, err := bytesutil.FromHexString(b.Message.Body.SyncAggregate.SyncCommitteeBits)
	if err != nil {
		return nil, errors.Wrap(err, "could not decode b.Message.Body.SyncAggregate.SyncCommitteeBits")
	}
	syncCommitteeSig, err := hexutil.Decode(b.Message.Body.SyncAggregate.SyncCommitteeSignature)
	if err != nil {
		return nil, errors.Wrap(err, "could not decode b.Message.Body.SyncAggregate.SyncCommitteeSignature")
	}
	payloadParentHash, err := hexutil.Decode(b.Message.Body.ExecutionPayload.ParentHash)
	if err != nil {
		return nil, errors.Wrap(err, "could not decode b.Message.Body.ExecutionPayload.ParentHash")
	}
	payloadFeeRecipient, err := hexutil.Decode(b.Message.Body.ExecutionPayload.FeeRecipient)
	if err != nil {
		return nil, errors.Wrap(err, "could not decode b.Message.Body.ExecutionPayload.FeeRecipient")
	}
	payloadStateRoot, err := hexutil.Decode(b.Message.Body.ExecutionPayload.StateRoot)
	if err != nil {
		return nil, errors.Wrap(err, "could not decode b.Message.Body.ExecutionPayload.StateRoot")
	}
	payloadReceiptsRoot, err := hexutil.Decode(b.Message.Body.ExecutionPayload.ReceiptsRoot)
	if err != nil {
		return nil, errors.Wrap(err, "could not decode b.Message.Body.ExecutionPayload.ReceiptsRoot")
	}
	payloadLogsBloom, err := hexutil.Decode(b.Message.Body.ExecutionPayload.LogsBloom)
	if err != nil {
		return nil, errors.Wrap(err, "could not decode b.Message.Body.ExecutionPayload.LogsBloom")
	}
	payloadPrevRandao, err := hexutil.Decode(b.Message.Body.ExecutionPayload.PrevRandao)
	if err != nil {
		return nil, errors.Wrap(err, "could not decode b.Message.Body.ExecutionPayload.PrevRandao")
	}
	payloadBlockNumber, err := strconv.ParseUint(b.Message.Body.ExecutionPayload.BlockNumber, 10, 64)
	if err != nil {
		return nil, errors.Wrap(err, "could not decode b.Message.Body.ExecutionPayload.BlockNumber")
	}
	payloadGasLimit, err := strconv.ParseUint(b.Message.Body.ExecutionPayload.GasLimit, 10, 64)
	if err != nil {
		return nil, errors.Wrap(err, "could not decode b.Message.Body.ExecutionPayload.GasLimit")
	}
	payloadGasUsed, err := strconv.ParseUint(b.Message.Body.ExecutionPayload.GasUsed, 10, 64)
	if err != nil {
		return nil, errors.Wrap(err, "could not decode b.Message.Body.ExecutionPayload.GasUsed")
	}
	payloadTimestamp, err := strconv.ParseUint(b.Message.Body.ExecutionPayload.Timestamp, 10, 64)
	if err != nil {
		return nil, errors.Wrap(err, "could not decode b.Message.Body.ExecutionPayload.Timestamp")
	}
	payloadExtraData, err := hexutil.Decode(b.Message.Body.ExecutionPayload.ExtraData)
	if err != nil {
		return nil, errors.Wrap(err, "could not decode b.Message.Body.ExecutionPayload.ExtraData")
	}
	payloadBaseFeePerGas, err := uint256ToHex(b.Message.Body.ExecutionPayload.BaseFeePerGas)
	if err != nil {
		return nil, errors.Wrap(err, "could not decode b.Message.Body.ExecutionPayload.BaseFeePerGas")
	}
	payloadBlockHash, err := hexutil.Decode(b.Message.Body.ExecutionPayload.BlockHash)
	if err != nil {
		return nil, errors.Wrap(err, "could not decode b.Message.Body.ExecutionPayload.BlockHash")
	}
	txs := make([][]byte, len(b.Message.Body.ExecutionPayload.Transactions))
	for i, tx := range b.Message.Body.ExecutionPayload.Transactions {
		txs[i], err = hexutil.Decode(tx)
		if err != nil {
			return nil, errors.Wrapf(err, "could not decode b.Message.Body.ExecutionPayload.Transactions[%d]", i)
		}
	}
	withdrawals := make([]*enginev1.Withdrawal, len(b.Message.Body.ExecutionPayload.Withdrawals))
	for i, w := range b.Message.Body.ExecutionPayload.Withdrawals {
		withdrawalIndex, err := strconv.ParseUint(w.WithdrawalIndex, 10, 64)
		if err != nil {
			return nil, errors.Wrapf(err, "could not decode b.Message.Body.ExecutionPayload.Withdrawals[%d].WithdrawalIndex", i)
		}
		validatorIndex, err := strconv.ParseUint(w.ValidatorIndex, 10, 64)
		if err != nil {
			return nil, errors.Wrapf(err, "could not decode b.Message.Body.ExecutionPayload.Withdrawals[%d].ValidatorIndex", i)
		}
		address, err := hexutil.Decode(w.ExecutionAddress)
		if err != nil {
			return nil, errors.Wrapf(err, "could not decode b.Message.Body.ExecutionPayload.Withdrawals[%d].ExecutionAddress", i)
		}
		amount, err := strconv.ParseUint(w.Amount, 10, 64)
		if err != nil {
			return nil, errors.Wrapf(err, "could not decode b.Message.Body.ExecutionPayload.Withdrawals[%d].Amount", i)
		}
		withdrawals[i] = &enginev1.Withdrawal{
			Index:          withdrawalIndex,
			ValidatorIndex: primitives.ValidatorIndex(validatorIndex),
			Address:        address,
			Amount:         amount,
		}
	}
	blsChanges, err := convertBlsChanges(b.Message.Body.BlsToExecutionChanges)
	if err != nil {
		return nil, err
	}

	block := &eth.SignedBeaconBlockCapella{
		Block: &eth.BeaconBlockCapella{
			Slot:          primitives.Slot(slot),
			ProposerIndex: primitives.ValidatorIndex(proposerIndex),
			ParentRoot:    parentRoot,
			StateRoot:     stateRoot,
			Body: &eth.BeaconBlockBodyCapella{
				RandaoReveal: randaoReveal,
				Eth1Data: &eth.Eth1Data{
					DepositRoot:  depositRoot,
					DepositCount: depositCount,
					BlockHash:    blockHash,
				},
				Graffiti:          graffiti,
				ProposerSlashings: proposerSlashings,
				AttesterSlashings: attesterSlashings,
				Attestations:      atts,
				Deposits:          deposits,
				VoluntaryExits:    exits,
				SyncAggregate: &eth.SyncAggregate{
					SyncCommitteeBits:      syncCommitteeBits,
					SyncCommitteeSignature: syncCommitteeSig,
				},
				ExecutionPayload: &enginev1.ExecutionPayloadCapella{
					ParentHash:    payloadParentHash,
					FeeRecipient:  payloadFeeRecipient,
					StateRoot:     payloadStateRoot,
					ReceiptsRoot:  payloadReceiptsRoot,
					LogsBloom:     payloadLogsBloom,
					PrevRandao:    payloadPrevRandao,
					BlockNumber:   payloadBlockNumber,
					GasLimit:      payloadGasLimit,
					GasUsed:       payloadGasUsed,
					Timestamp:     payloadTimestamp,
					ExtraData:     payloadExtraData,
					BaseFeePerGas: payloadBaseFeePerGas,
					BlockHash:     payloadBlockHash,
					Transactions:  txs,
					Withdrawals:   withdrawals,
				},
				BlsToExecutionChanges: blsChanges,
			},
		},
		Signature: sig,
	}
	return &eth.GenericSignedBeaconBlock{Block: &eth.GenericSignedBeaconBlock_Capella{Capella: block}}, nil
}

func (b *SignedBlindedBeaconBlockCapella) ToGeneric() (*eth.GenericSignedBeaconBlock, error) {
	sig, err := hexutil.Decode(b.Signature)
	if err != nil {
		return nil, errors.Wrap(err, "could not decode b.Signature")
	}
	slot, err := strconv.ParseUint(b.Message.Slot, 10, 64)
	if err != nil {
		return nil, errors.Wrap(err, "could not decode b.Message.Slot")
	}
	proposerIndex, err := strconv.ParseUint(b.Message.ProposerIndex, 10, 64)
	if err != nil {
		return nil, errors.Wrap(err, "could not decode b.Message.ProposerIndex")
	}
	parentRoot, err := hexutil.Decode(b.Message.ParentRoot)
	if err != nil {
		return nil, errors.Wrap(err, "could not decode b.Message.ParentRoot")
	}
	stateRoot, err := hexutil.Decode(b.Message.StateRoot)
	if err != nil {
		return nil, errors.Wrap(err, "could not decode b.Message.StateRoot")
	}
	randaoReveal, err := hexutil.Decode(b.Message.Body.RandaoReveal)
	if err != nil {
		return nil, errors.Wrap(err, "could not decode b.Message.Body.RandaoReveal")
	}
	depositRoot, err := hexutil.Decode(b.Message.Body.Eth1Data.DepositRoot)
	if err != nil {
		return nil, errors.Wrap(err, "could not decode b.Message.Body.Eth1Data.DepositRoot")
	}
	depositCount, err := strconv.ParseUint(b.Message.Body.Eth1Data.DepositCount, 10, 64)
	if err != nil {
		return nil, errors.Wrap(err, "could not decode b.Message.Body.Eth1Data.DepositCount")
	}
	blockHash, err := hexutil.Decode(b.Message.Body.Eth1Data.BlockHash)
	if err != nil {
		return nil, errors.Wrap(err, "could not decode b.Message.Body.Eth1Data.BlockHash")
	}
	graffiti, err := hexutil.Decode(b.Message.Body.Graffiti)
	if err != nil {
		return nil, errors.Wrap(err, "could not decode b.Message.Body.Graffiti")
	}
	proposerSlashings, err := convertProposerSlashings(b.Message.Body.ProposerSlashings)
	if err != nil {
		return nil, err
	}
	attesterSlashings, err := convertAttesterSlashings(b.Message.Body.AttesterSlashings)
	if err != nil {
		return nil, err
	}
	atts, err := convertAtts(b.Message.Body.Attestations)
	if err != nil {
		return nil, err
	}
	deposits, err := convertDeposits(b.Message.Body.Deposits)
	if err != nil {
		return nil, err
	}
	exits, err := convertExits(b.Message.Body.VoluntaryExits)
	if err != nil {
		return nil, err
	}
	syncCommitteeBits, err := bytesutil.FromHexString(b.Message.Body.SyncAggregate.SyncCommitteeBits)
	if err != nil {
		return nil, errors.Wrap(err, "could not decode b.Message.Body.SyncAggregate.SyncCommitteeBits")
	}
	syncCommitteeSig, err := hexutil.Decode(b.Message.Body.SyncAggregate.SyncCommitteeSignature)
	if err != nil {
		return nil, errors.Wrap(err, "could not decode b.Message.Body.SyncAggregate.SyncCommitteeSignature")
	}
	payloadParentHash, err := hexutil.Decode(b.Message.Body.ExecutionPayloadHeader.ParentHash)
	if err != nil {
		return nil, errors.Wrap(err, "could not decode b.Message.Body.ExecutionPayloadHeader.ParentHash")
	}
	payloadFeeRecipient, err := hexutil.Decode(b.Message.Body.ExecutionPayloadHeader.FeeRecipient)
	if err != nil {
		return nil, errors.Wrap(err, "could not decode b.Message.Body.ExecutionPayloadHeader.FeeRecipient")
	}
	payloadStateRoot, err := hexutil.Decode(b.Message.Body.ExecutionPayloadHeader.StateRoot)
	if err != nil {
		return nil, errors.Wrap(err, "could not decode b.Message.Body.ExecutionPayloadHeader.StateRoot")
	}
	payloadReceiptsRoot, err := hexutil.Decode(b.Message.Body.ExecutionPayloadHeader.ReceiptsRoot)
	if err != nil {
		return nil, errors.Wrap(err, "could not decode b.Message.Body.ExecutionPayloadHeader.ReceiptsRoot")
	}
	payloadLogsBloom, err := hexutil.Decode(b.Message.Body.ExecutionPayloadHeader.LogsBloom)
	if err != nil {
		return nil, errors.Wrap(err, "could not decode b.Message.Body.ExecutionPayloadHeader.LogsBloom")
	}
	payloadPrevRandao, err := hexutil.Decode(b.Message.Body.ExecutionPayloadHeader.PrevRandao)
	if err != nil {
		return nil, errors.Wrap(err, "could not decode b.Message.Body.ExecutionPayloadHeader.PrevRandao")
	}
	payloadBlockNumber, err := strconv.ParseUint(b.Message.Body.ExecutionPayloadHeader.BlockNumber, 10, 64)
	if err != nil {
		return nil, errors.Wrap(err, "could not decode b.Message.Body.ExecutionPayloadHeader.BlockNumber")
	}
	payloadGasLimit, err := strconv.ParseUint(b.Message.Body.ExecutionPayloadHeader.GasLimit, 10, 64)
	if err != nil {
		return nil, errors.Wrap(err, "could not decode b.Message.Body.ExecutionPayloadHeader.GasLimit")
	}
	payloadGasUsed, err := strconv.ParseUint(b.Message.Body.ExecutionPayloadHeader.GasUsed, 10, 64)
	if err != nil {
		return nil, errors.Wrap(err, "could not decode b.Message.Body.ExecutionPayloadHeader.GasUsed")
	}
	payloadTimestamp, err := strconv.ParseUint(b.Message.Body.ExecutionPayloadHeader.Timestamp, 10, 64)
	if err != nil {
		return nil, errors.Wrap(err, "could not decode b.Message.Body.ExecutionPayloadHeader.Timestamp")
	}
	payloadExtraData, err := hexutil.Decode(b.Message.Body.ExecutionPayloadHeader.ExtraData)
	if err != nil {
		return nil, errors.Wrap(err, "could not decode b.Message.Body.ExecutionPayloadHeader.ExtraData")
	}
	payloadBaseFeePerGas, err := uint256ToHex(b.Message.Body.ExecutionPayloadHeader.BaseFeePerGas)
	if err != nil {
		return nil, errors.Wrap(err, "could not decode b.Message.Body.ExecutionPayloadHeader.BaseFeePerGas")
	}
	payloadBlockHash, err := hexutil.Decode(b.Message.Body.ExecutionPayloadHeader.BlockHash)
	if err != nil {
		return nil, errors.Wrap(err, "could not decode b.Message.Body.ExecutionPayloadHeader.BlockHash")
	}
	payloadTxsRoot, err := hexutil.Decode(b.Message.Body.ExecutionPayloadHeader.TransactionsRoot)
	if err != nil {
		return nil, errors.Wrap(err, "could not decode b.Message.Body.ExecutionPayloadHeader.TransactionsRoot")
	}
	payloadWithdrawalsRoot, err := hexutil.Decode(b.Message.Body.ExecutionPayloadHeader.WithdrawalsRoot)
	if err != nil {
		return nil, errors.Wrap(err, "could not decode b.Message.Body.ExecutionPayloadHeader.WithdrawalsRoot")
	}
	blsChanges, err := convertBlsChanges(b.Message.Body.BlsToExecutionChanges)
	if err != nil {
		return nil, err
	}

	block := &eth.SignedBlindedBeaconBlockCapella{
		Block: &eth.BlindedBeaconBlockCapella{
			Slot:          primitives.Slot(slot),
			ProposerIndex: primitives.ValidatorIndex(proposerIndex),
			ParentRoot:    parentRoot,
			StateRoot:     stateRoot,
			Body: &eth.BlindedBeaconBlockBodyCapella{
				RandaoReveal: randaoReveal,
				Eth1Data: &eth.Eth1Data{
					DepositRoot:  depositRoot,
					DepositCount: depositCount,
					BlockHash:    blockHash,
				},
				Graffiti:          graffiti,
				ProposerSlashings: proposerSlashings,
				AttesterSlashings: attesterSlashings,
				Attestations:      atts,
				Deposits:          deposits,
				VoluntaryExits:    exits,
				SyncAggregate: &eth.SyncAggregate{
					SyncCommitteeBits:      syncCommitteeBits,
					SyncCommitteeSignature: syncCommitteeSig,
				},
				ExecutionPayloadHeader: &enginev1.ExecutionPayloadHeaderCapella{
					ParentHash:       payloadParentHash,
					FeeRecipient:     payloadFeeRecipient,
					StateRoot:        payloadStateRoot,
					ReceiptsRoot:     payloadReceiptsRoot,
					LogsBloom:        payloadLogsBloom,
					PrevRandao:       payloadPrevRandao,
					BlockNumber:      payloadBlockNumber,
					GasLimit:         payloadGasLimit,
					GasUsed:          payloadGasUsed,
					Timestamp:        payloadTimestamp,
					ExtraData:        payloadExtraData,
					BaseFeePerGas:    payloadBaseFeePerGas,
					BlockHash:        payloadBlockHash,
					TransactionsRoot: payloadTxsRoot,
					WithdrawalsRoot:  payloadWithdrawalsRoot,
				},
				BlsToExecutionChanges: blsChanges,
			},
		},
		Signature: sig,
	}
	return &eth.GenericSignedBeaconBlock{Block: &eth.GenericSignedBeaconBlock_BlindedCapella{BlindedCapella: block}}, nil
}

func (b *SignedBeaconBlockContentsDeneb) ToGeneric() (*eth.GenericSignedBeaconBlock, error) {
	var signedBlobSidecars []*eth.SignedBlobSidecar
	if len(b.SignedBlobSidecars) != 0 {
		signedBlobSidecars = make([]*eth.SignedBlobSidecar, len(b.SignedBlobSidecars))
		for i, s := range b.SignedBlobSidecars {
			signedBlob, err := convertToSignedBlobSidecar(i, s)
			if err != nil {
				return nil, err
			}
			signedBlobSidecars[i] = signedBlob
		}
	}
	signedDenebBlock, err := convertToSignedDenebBlock(b.SignedBlock)
	if err != nil {
		return nil, err
	}
	block := &eth.SignedBeaconBlockAndBlobsDeneb{
		Block: signedDenebBlock,
		Blobs: signedBlobSidecars,
	}
	return &eth.GenericSignedBeaconBlock{Block: &eth.GenericSignedBeaconBlock_Deneb{Deneb: block}}, nil
}

func convertToSignedDenebBlock(signedBlock *SignedBeaconBlockDeneb) (*eth.SignedBeaconBlockDeneb, error) {
	sig, err := hexutil.Decode(signedBlock.Signature)
	if err != nil {
		return nil, errors.Wrap(err, "could not decode signedBlock .Signature")
	}
	slot, err := strconv.ParseUint(signedBlock.Message.Slot, 10, 64)
	if err != nil {
		return nil, errors.Wrap(err, "could not decode signedBlock.Message.Slot")
	}
	proposerIndex, err := strconv.ParseUint(signedBlock.Message.ProposerIndex, 10, 64)
	if err != nil {
		return nil, errors.Wrap(err, "could not decode signedBlock.Message.ProposerIndex")
	}
	parentRoot, err := hexutil.Decode(signedBlock.Message.ParentRoot)
	if err != nil {
		return nil, errors.Wrap(err, "could not decode signedBlock.Message.ParentRoot")
	}
	stateRoot, err := hexutil.Decode(signedBlock.Message.StateRoot)
	if err != nil {
		return nil, errors.Wrap(err, "could not decode signedBlock.Message.StateRoot")
	}
	randaoReveal, err := hexutil.Decode(signedBlock.Message.Body.RandaoReveal)
	if err != nil {
		return nil, errors.Wrap(err, "could not decode signedBlock.Message.Body.RandaoReveal")
	}
	depositRoot, err := hexutil.Decode(signedBlock.Message.Body.Eth1Data.DepositRoot)
	if err != nil {
		return nil, errors.Wrap(err, "could not decode signedBlock.Message.Body.Eth1Data.DepositRoot")
	}
	depositCount, err := strconv.ParseUint(signedBlock.Message.Body.Eth1Data.DepositCount, 10, 64)
	if err != nil {
		return nil, errors.Wrap(err, "could not decode signedBlock.Message.Body.Eth1Data.DepositCount")
	}
	blockHash, err := hexutil.Decode(signedBlock.Message.Body.Eth1Data.BlockHash)
	if err != nil {
		return nil, errors.Wrap(err, "could not decode signedBlock.Message.Body.Eth1Data.BlockHash")
	}
	graffiti, err := hexutil.Decode(signedBlock.Message.Body.Graffiti)
	if err != nil {
		return nil, errors.Wrap(err, "could not decode signedBlock.Message.Body.Graffiti")
	}
	proposerSlashings, err := convertProposerSlashings(signedBlock.Message.Body.ProposerSlashings)
	if err != nil {
		return nil, err
	}
	attesterSlashings, err := convertAttesterSlashings(signedBlock.Message.Body.AttesterSlashings)
	if err != nil {
		return nil, err
	}
	atts, err := convertAtts(signedBlock.Message.Body.Attestations)
	if err != nil {
		return nil, err
	}
	deposits, err := convertDeposits(signedBlock.Message.Body.Deposits)
	if err != nil {
		return nil, err
	}
	exits, err := convertExits(signedBlock.Message.Body.VoluntaryExits)
	if err != nil {
		return nil, err
	}
	syncCommitteeBits, err := bytesutil.FromHexString(signedBlock.Message.Body.SyncAggregate.SyncCommitteeBits)
	if err != nil {
		return nil, errors.Wrap(err, "could not decode signedBlock.Message.Body.SyncAggregate.SyncCommitteeBits")
	}
	syncCommitteeSig, err := hexutil.Decode(signedBlock.Message.Body.SyncAggregate.SyncCommitteeSignature)
	if err != nil {
		return nil, errors.Wrap(err, "could not decode signedBlock.Message.Body.SyncAggregate.SyncCommitteeSignature")
	}
	payloadParentHash, err := hexutil.Decode(signedBlock.Message.Body.ExecutionPayload.ParentHash)
	if err != nil {
		return nil, errors.Wrap(err, "could not decode signedBlock.Message.Body.ExecutionPayload.ParentHash")
	}
	payloadFeeRecipient, err := hexutil.Decode(signedBlock.Message.Body.ExecutionPayload.FeeRecipient)
	if err != nil {
		return nil, errors.Wrap(err, "could not decode signedBlock.Message.Body.ExecutionPayload.FeeRecipient")
	}
	payloadStateRoot, err := hexutil.Decode(signedBlock.Message.Body.ExecutionPayload.StateRoot)
	if err != nil {
		return nil, errors.Wrap(err, "could not decode signedBlock.Message.Body.ExecutionPayload.StateRoot")
	}
	payloadReceiptsRoot, err := hexutil.Decode(signedBlock.Message.Body.ExecutionPayload.ReceiptsRoot)
	if err != nil {
		return nil, errors.Wrap(err, "could not decode signedBlock.Message.Body.ExecutionPayload.ReceiptsRoot")
	}
	payloadLogsBloom, err := hexutil.Decode(signedBlock.Message.Body.ExecutionPayload.LogsBloom)
	if err != nil {
		return nil, errors.Wrap(err, "could not decode signedBlock.Message.Body.ExecutionPayload.LogsBloom")
	}
	payloadPrevRandao, err := hexutil.Decode(signedBlock.Message.Body.ExecutionPayload.PrevRandao)
	if err != nil {
		return nil, errors.Wrap(err, "could not decode signedBlock.Message.Body.ExecutionPayload.PrevRandao")
	}
	payloadBlockNumber, err := strconv.ParseUint(signedBlock.Message.Body.ExecutionPayload.BlockNumber, 10, 64)
	if err != nil {
		return nil, errors.Wrap(err, "could not decode signedBlock.Message.Body.ExecutionPayload.BlockNumber")
	}
	payloadGasLimit, err := strconv.ParseUint(signedBlock.Message.Body.ExecutionPayload.GasLimit, 10, 64)
	if err != nil {
		return nil, errors.Wrap(err, "could not decode signedBlock.Message.Body.ExecutionPayload.GasLimit")
	}
	payloadGasUsed, err := strconv.ParseUint(signedBlock.Message.Body.ExecutionPayload.GasUsed, 10, 64)
	if err != nil {
		return nil, errors.Wrap(err, "could not decode signedBlock.Message.Body.ExecutionPayload.GasUsed")
	}
	payloadTimestamp, err := strconv.ParseUint(signedBlock.Message.Body.ExecutionPayload.TimeStamp, 10, 64)
	if err != nil {
		return nil, errors.Wrap(err, "could not decode signedBlock.Message.Body.ExecutionPayloadHeader.Timestamp")
	}
	payloadExtraData, err := hexutil.Decode(signedBlock.Message.Body.ExecutionPayload.ExtraData)
	if err != nil {
		return nil, errors.Wrap(err, "could not decode signedBlock.Message.Body.ExecutionPayload.ExtraData")
	}
	payloadBaseFeePerGas, err := uint256ToHex(signedBlock.Message.Body.ExecutionPayload.BaseFeePerGas)
	if err != nil {
		return nil, errors.Wrap(err, "could not decode signedBlock.Message.Body.ExecutionPayload.BaseFeePerGas")
	}
	payloadBlockHash, err := hexutil.Decode(signedBlock.Message.Body.ExecutionPayload.BlockHash)
	if err != nil {
		return nil, errors.Wrap(err, "could not decode signedBlock.Message.Body.ExecutionPayload.BlockHash")
	}
	txs := make([][]byte, len(signedBlock.Message.Body.ExecutionPayload.Transactions))
	for i, tx := range signedBlock.Message.Body.ExecutionPayload.Transactions {
		txs[i], err = hexutil.Decode(tx)
		if err != nil {
			return nil, errors.Wrapf(err, "could not decode signedBlock.Message.Body.ExecutionPayload.Transactions[%d]", i)
		}
	}
	withdrawals := make([]*enginev1.Withdrawal, len(signedBlock.Message.Body.ExecutionPayload.Withdrawals))
	for i, w := range signedBlock.Message.Body.ExecutionPayload.Withdrawals {
		withdrawalIndex, err := strconv.ParseUint(w.WithdrawalIndex, 10, 64)
		if err != nil {
			return nil, errors.Wrapf(err, "could not decode signedBlock.Message.Body.ExecutionPayload.Withdrawals[%d].WithdrawalIndex", i)
		}
		validatorIndex, err := strconv.ParseUint(w.ValidatorIndex, 10, 64)
		if err != nil {
			return nil, errors.Wrapf(err, "could not decode signedBlock.Message.Body.ExecutionPayload.Withdrawals[%d].ValidatorIndex", i)
		}
		address, err := hexutil.Decode(w.ExecutionAddress)
		if err != nil {
			return nil, errors.Wrapf(err, "could not decode b.Message.Body.ExecutionPayload.Withdrawals[%d].ExecutionAddress", i)
		}
		amount, err := strconv.ParseUint(w.Amount, 10, 64)
		if err != nil {
			return nil, errors.Wrapf(err, "could not decode b.Message.Body.ExecutionPayload.Withdrawals[%d].Amount", i)
		}
		withdrawals[i] = &enginev1.Withdrawal{
			Index:          withdrawalIndex,
			ValidatorIndex: primitives.ValidatorIndex(validatorIndex),
			Address:        address,
			Amount:         amount,
		}
	}
	blsChanges, err := convertBlsChanges(signedBlock.Message.Body.BLSToExecutionChanges)
	if err != nil {
		return nil, err
	}
	payloadBlobGasUsed, err := strconv.ParseUint(signedBlock.Message.Body.ExecutionPayload.BlobGasUsed, 10, 64)
	if err != nil {
		return nil, errors.Wrap(err, "could not decode signedBlock.Message.Body.ExecutionPayload.BlobGasUsed")
	}
	payloadExcessBlobGas, err := strconv.ParseUint(signedBlock.Message.Body.ExecutionPayload.ExcessBlobGas, 10, 64)
	if err != nil {
		return nil, errors.Wrap(err, "could not decode signedBlock.Message.Body.ExecutionPayload.ExcessBlobGas")
	}
	return &eth.SignedBeaconBlockDeneb{
		Block: &eth.BeaconBlockDeneb{
			Slot:          primitives.Slot(slot),
			ProposerIndex: primitives.ValidatorIndex(proposerIndex),
			ParentRoot:    parentRoot,
			StateRoot:     stateRoot,
			Body: &eth.BeaconBlockBodyDeneb{
				RandaoReveal: randaoReveal,
				Eth1Data: &eth.Eth1Data{
					DepositRoot:  depositRoot,
					DepositCount: depositCount,
					BlockHash:    blockHash,
				},
				Graffiti:          graffiti,
				ProposerSlashings: proposerSlashings,
				AttesterSlashings: attesterSlashings,
				Attestations:      atts,
				Deposits:          deposits,
				VoluntaryExits:    exits,
				SyncAggregate: &eth.SyncAggregate{
					SyncCommitteeBits:      syncCommitteeBits,
					SyncCommitteeSignature: syncCommitteeSig,
				},
				ExecutionPayload: &enginev1.ExecutionPayloadDeneb{
					ParentHash:    payloadParentHash,
					FeeRecipient:  payloadFeeRecipient,
					StateRoot:     payloadStateRoot,
					ReceiptsRoot:  payloadReceiptsRoot,
					LogsBloom:     payloadLogsBloom,
					PrevRandao:    payloadPrevRandao,
					BlockNumber:   payloadBlockNumber,
					GasLimit:      payloadGasLimit,
					GasUsed:       payloadGasUsed,
					Timestamp:     payloadTimestamp,
					ExtraData:     payloadExtraData,
					BaseFeePerGas: payloadBaseFeePerGas,
					BlockHash:     payloadBlockHash,
					Transactions:  txs,
					Withdrawals:   withdrawals,
					BlobGasUsed:   payloadBlobGasUsed,
					ExcessBlobGas: payloadExcessBlobGas,
				},
				BlsToExecutionChanges: blsChanges,
			},
		},
		Signature: sig,
	}, nil
}

func convertToSignedBlobSidecar(i int, signedBlob *SignedBlobSidecar) (*eth.SignedBlobSidecar, error) {
	blobSig, err := hexutil.Decode(signedBlob.Signature)
	if err != nil {
		return nil, errors.Wrap(err, "could not decode signedBlob.Signature")
	}
	if signedBlob.Message == nil {
		return nil, fmt.Errorf("blobsidecar message was empty at index %d", i)
	}
	blockRoot, err := hexutil.Decode(signedBlob.Message.BlockRoot)
	if err != nil {
		return nil, errors.Wrap(err, fmt.Sprintf("could not decode signedBlob.Message.BlockRoot at index %d", i))
	}
	index, err := strconv.ParseUint(signedBlob.Message.Index, 10, 64)
	if err != nil {
		return nil, errors.Wrap(err, fmt.Sprintf("could not decode signedBlob.Message.Index at index %d", i))
	}
	slot, err := strconv.ParseUint(signedBlob.Message.Slot, 10, 64)
	if err != nil {
		return nil, errors.Wrap(err, fmt.Sprintf("could not decode signedBlob.Message.Index at index %d", i))
	}
	blockParentRoot, err := hexutil.Decode(signedBlob.Message.BlockParentRoot)
	if err != nil {
		return nil, errors.Wrap(err, fmt.Sprintf("could not decode signedBlob.Message.BlockParentRoot at index %d", i))
	}
	proposerIndex, err := strconv.ParseUint(signedBlob.Message.ProposerIndex, 10, 64)
	if err != nil {
		return nil, errors.Wrap(err, fmt.Sprintf("could not decode signedBlob.Message.ProposerIndex at index %d", i))
	}
	blob, err := hexutil.Decode(signedBlob.Message.Blob)
	if err != nil {
		return nil, errors.Wrap(err, fmt.Sprintf("could not decode signedBlob.Message.Blob at index %d", i))
	}
	kzgCommitment, err := hexutil.Decode(signedBlob.Message.KzgCommitment)
	if err != nil {
		return nil, errors.Wrap(err, fmt.Sprintf("could not decode signedBlob.Message.KzgCommitment at index %d", i))
	}
	kzgProof, err := hexutil.Decode(signedBlob.Message.KzgProof)
	if err != nil {
		return nil, errors.Wrap(err, fmt.Sprintf("could not decode signedBlob.Message.KzgProof at index %d", i))
	}
	bsc := &eth.BlobSidecar{
		BlockRoot:       blockRoot,
		Index:           index,
		Slot:            primitives.Slot(slot),
		BlockParentRoot: blockParentRoot,
		ProposerIndex:   primitives.ValidatorIndex(proposerIndex),
		Blob:            blob,
		KzgCommitment:   kzgCommitment,
		KzgProof:        kzgProof,
	}
	return &eth.SignedBlobSidecar{
		Message:   bsc,
		Signature: blobSig,
	}, nil
}

func (b *SignedBlindedBeaconBlockContentsDeneb) ToGeneric() (*eth.GenericSignedBeaconBlock, error) {
	var signedBlindedBlobSidecars []*eth.SignedBlindedBlobSidecar
	if len(b.SignedBlindedBlobSidecars) != 0 {
		signedBlindedBlobSidecars = make([]*eth.SignedBlindedBlobSidecar, len(b.SignedBlindedBlobSidecars))
		for i, s := range b.SignedBlindedBlobSidecars {
			signedBlob, err := convertToSignedBlindedBlobSidecar(i, s)
			if err != nil {
				return nil, err
			}
			signedBlindedBlobSidecars[i] = signedBlob
		}
	}
	signedBlindedBlock, err := convertToSignedBlindedDenebBlock(b.SignedBlindedBlock)
	if err != nil {
		return nil, err
	}
	block := &eth.SignedBlindedBeaconBlockAndBlobsDeneb{
		Block: signedBlindedBlock,
		Blobs: signedBlindedBlobSidecars,
	}
	return &eth.GenericSignedBeaconBlock{Block: &eth.GenericSignedBeaconBlock_BlindedDeneb{BlindedDeneb: block}}, nil
}

func convertToSignedBlindedDenebBlock(signedBlindedBlock *SignedBlindedBeaconBlockDeneb) (*eth.SignedBlindedBeaconBlockDeneb, error) {
	if signedBlindedBlock == nil {
		return nil, errors.New("signed blinded block is empty")
	}
	sig, err := hexutil.Decode(signedBlindedBlock.Signature)
	if err != nil {
		return nil, errors.Wrap(err, "could not decode signedBlindedBlock.Signature")
	}
	slot, err := strconv.ParseUint(signedBlindedBlock.Message.Slot, 10, 64)
	if err != nil {
		return nil, errors.Wrap(err, "could not decode signedBlindedBlock.Message.Slot")
	}
	proposerIndex, err := strconv.ParseUint(signedBlindedBlock.Message.ProposerIndex, 10, 64)
	if err != nil {
		return nil, errors.Wrap(err, "could not decode signedBlindedBlock.Message.ProposerIndex")
	}
	parentRoot, err := hexutil.Decode(signedBlindedBlock.Message.ParentRoot)
	if err != nil {
		return nil, errors.Wrap(err, "could not decode signedBlindedBlock.Message.ParentRoot")
	}
	stateRoot, err := hexutil.Decode(signedBlindedBlock.Message.StateRoot)
	if err != nil {
		return nil, errors.Wrap(err, "could not decode signedBlindedBlock.Message.StateRoot")
	}
	randaoReveal, err := hexutil.Decode(signedBlindedBlock.Message.Body.RandaoReveal)
	if err != nil {
		return nil, errors.Wrap(err, "could not decode signedBlindedBlock.Message.Body.RandaoReveal")
	}
	depositRoot, err := hexutil.Decode(signedBlindedBlock.Message.Body.Eth1Data.DepositRoot)
	if err != nil {
		return nil, errors.Wrap(err, "could not decode signedBlindedBlock.Message.Body.Eth1Data.DepositRoot")
	}
	depositCount, err := strconv.ParseUint(signedBlindedBlock.Message.Body.Eth1Data.DepositCount, 10, 64)
	if err != nil {
		return nil, errors.Wrap(err, "could not decode signedBlindedBlock.Message.Body.Eth1Data.DepositCount")
	}
	blockHash, err := hexutil.Decode(signedBlindedBlock.Message.Body.Eth1Data.BlockHash)
	if err != nil {
		return nil, errors.Wrap(err, "could not decode signedBlindedBlock.Message.Body.Eth1Data.BlockHash")
	}
	graffiti, err := hexutil.Decode(signedBlindedBlock.Message.Body.Graffiti)
	if err != nil {
		return nil, errors.Wrap(err, "could not decode signedBlindedBlock.Message.Body.Graffiti")
	}
	proposerSlashings, err := convertProposerSlashings(signedBlindedBlock.Message.Body.ProposerSlashings)
	if err != nil {
		return nil, err
	}
	attesterSlashings, err := convertAttesterSlashings(signedBlindedBlock.Message.Body.AttesterSlashings)
	if err != nil {
		return nil, err
	}
	atts, err := convertAtts(signedBlindedBlock.Message.Body.Attestations)
	if err != nil {
		return nil, err
	}
	deposits, err := convertDeposits(signedBlindedBlock.Message.Body.Deposits)
	if err != nil {
		return nil, err
	}
	exits, err := convertExits(signedBlindedBlock.Message.Body.VoluntaryExits)
	if err != nil {
		return nil, err
	}
	syncCommitteeBits, err := bytesutil.FromHexString(signedBlindedBlock.Message.Body.SyncAggregate.SyncCommitteeBits)
	if err != nil {
		return nil, errors.Wrap(err, "could not decode signedBlindedBlock.Message.Body.SyncAggregate.SyncCommitteeBits")
	}
	syncCommitteeSig, err := hexutil.Decode(signedBlindedBlock.Message.Body.SyncAggregate.SyncCommitteeSignature)
	if err != nil {
		return nil, errors.Wrap(err, "could not decode signedBlindedBlock.Message.Body.SyncAggregate.SyncCommitteeSignature")
	}
	payloadParentHash, err := hexutil.Decode(signedBlindedBlock.Message.Body.ExecutionPayloadHeader.ParentHash)
	if err != nil {
		return nil, errors.Wrap(err, "could not decode signedBlindedBlock.Message.Body.ExecutionPayloadHeader.ParentHash")
	}
	payloadFeeRecipient, err := hexutil.Decode(signedBlindedBlock.Message.Body.ExecutionPayloadHeader.FeeRecipient)
	if err != nil {
		return nil, errors.Wrap(err, "could not decode signedBlindedBlock.Message.Body.ExecutionPayloadHeader.FeeRecipient")
	}
	payloadStateRoot, err := hexutil.Decode(signedBlindedBlock.Message.Body.ExecutionPayloadHeader.StateRoot)
	if err != nil {
		return nil, errors.Wrap(err, "could not decode signedBlindedBlock.Message.Body.ExecutionPayloadHeader.StateRoot")
	}
	payloadReceiptsRoot, err := hexutil.Decode(signedBlindedBlock.Message.Body.ExecutionPayloadHeader.ReceiptsRoot)
	if err != nil {
		return nil, errors.Wrap(err, "could not decode signedBlindedBlock.Message.Body.ExecutionPayloadHeader.ReceiptsRoot")
	}
	payloadLogsBloom, err := hexutil.Decode(signedBlindedBlock.Message.Body.ExecutionPayloadHeader.LogsBloom)
	if err != nil {
		return nil, errors.Wrap(err, "could not decode signedBlindedBlock.Message.Body.ExecutionPayloadHeader.LogsBloom")
	}
	payloadPrevRandao, err := hexutil.Decode(signedBlindedBlock.Message.Body.ExecutionPayloadHeader.PrevRandao)
	if err != nil {
		return nil, errors.Wrap(err, "could not decode signedBlindedBlock.Message.Body.ExecutionPayloadHeader.PrevRandao")
	}
	payloadBlockNumber, err := strconv.ParseUint(signedBlindedBlock.Message.Body.ExecutionPayloadHeader.BlockNumber, 10, 64)
	if err != nil {
		return nil, errors.Wrap(err, "could not decode signedBlindedBlock.Message.Body.ExecutionPayloadHeader.BlockNumber")
	}
	payloadGasLimit, err := strconv.ParseUint(signedBlindedBlock.Message.Body.ExecutionPayloadHeader.GasLimit, 10, 64)
	if err != nil {
		return nil, errors.Wrap(err, "could not decode signedBlindedBlock.Message.Body.ExecutionPayloadHeader.GasLimit")
	}
	payloadGasUsed, err := strconv.ParseUint(signedBlindedBlock.Message.Body.ExecutionPayloadHeader.GasUsed, 10, 64)
	if err != nil {
		return nil, errors.Wrap(err, "could not decode signedBlindedBlock.Message.Body.ExecutionPayloadHeader.GasUsed")
	}
	payloadTimestamp, err := strconv.ParseUint(signedBlindedBlock.Message.Body.ExecutionPayloadHeader.Timestamp, 10, 64)
	if err != nil {
		return nil, errors.Wrap(err, "could not decode signedBlindedBlock.Message.Body.ExecutionPayloadHeader.Timestamp")
	}
	payloadExtraData, err := hexutil.Decode(signedBlindedBlock.Message.Body.ExecutionPayloadHeader.ExtraData)
	if err != nil {
		return nil, errors.Wrap(err, "could not decode signedBlindedBlock.Message.Body.ExecutionPayloadHeader.ExtraData")
	}
	payloadBaseFeePerGas, err := uint256ToHex(signedBlindedBlock.Message.Body.ExecutionPayloadHeader.BaseFeePerGas)
	if err != nil {
		return nil, errors.Wrap(err, "could not decode signedBlindedBlock.Message.Body.ExecutionPayloadHeader.BaseFeePerGas")
	}
	payloadBlockHash, err := hexutil.Decode(signedBlindedBlock.Message.Body.ExecutionPayloadHeader.BlockHash)
	if err != nil {
		return nil, errors.Wrap(err, "could not decode signedBlindedBlock.Message.Body.ExecutionPayloadHeader.BlockHash")
	}
	payloadTxsRoot, err := hexutil.Decode(signedBlindedBlock.Message.Body.ExecutionPayloadHeader.TransactionsRoot)
	if err != nil {
		return nil, errors.Wrap(err, "could not decode signedBlindedBlock.Message.Body.ExecutionPayloadHeader.TransactionsRoot")
	}
	payloadWithdrawalsRoot, err := hexutil.Decode(signedBlindedBlock.Message.Body.ExecutionPayloadHeader.WithdrawalsRoot)
	if err != nil {
		return nil, errors.Wrap(err, "could not decode signedBlindedBlock.Message.Body.ExecutionPayloadHeader.WithdrawalsRoot")
	}
	blsChanges, err := convertBlsChanges(signedBlindedBlock.Message.Body.BlsToExecutionChanges)
	if err != nil {
		return nil, err
	}
	payloadBlobGasUsed, err := strconv.ParseUint(signedBlindedBlock.Message.Body.ExecutionPayloadHeader.BlobGasUsed, 10, 64)
	if err != nil {
		return nil, errors.Wrap(err, "could not decode signedBlindedBlock.Message.Body.ExecutionPayload.BlobGasUsed")
	}
	payloadExcessBlobGas, err := strconv.ParseUint(signedBlindedBlock.Message.Body.ExecutionPayloadHeader.ExcessBlobGas, 10, 64)
	if err != nil {
		return nil, errors.Wrap(err, "could not decode signedBlindedBlock.Message.Body.ExecutionPayload.ExcessBlobGas")
	}
	return &eth.SignedBlindedBeaconBlockDeneb{
		Block: &eth.BlindedBeaconBlockDeneb{
			Slot:          primitives.Slot(slot),
			ProposerIndex: primitives.ValidatorIndex(proposerIndex),
			ParentRoot:    parentRoot,
			StateRoot:     stateRoot,
			Body: &eth.BlindedBeaconBlockBodyDeneb{
				RandaoReveal: randaoReveal,
				Eth1Data: &eth.Eth1Data{
					DepositRoot:  depositRoot,
					DepositCount: depositCount,
					BlockHash:    blockHash,
				},
				Graffiti:          graffiti,
				ProposerSlashings: proposerSlashings,
				AttesterSlashings: attesterSlashings,
				Attestations:      atts,
				Deposits:          deposits,
				VoluntaryExits:    exits,
				SyncAggregate: &eth.SyncAggregate{
					SyncCommitteeBits:      syncCommitteeBits,
					SyncCommitteeSignature: syncCommitteeSig,
				},
				ExecutionPayloadHeader: &enginev1.ExecutionPayloadHeaderDeneb{
					ParentHash:       payloadParentHash,
					FeeRecipient:     payloadFeeRecipient,
					StateRoot:        payloadStateRoot,
					ReceiptsRoot:     payloadReceiptsRoot,
					LogsBloom:        payloadLogsBloom,
					PrevRandao:       payloadPrevRandao,
					BlockNumber:      payloadBlockNumber,
					GasLimit:         payloadGasLimit,
					GasUsed:          payloadGasUsed,
					Timestamp:        payloadTimestamp,
					ExtraData:        payloadExtraData,
					BaseFeePerGas:    payloadBaseFeePerGas,
					BlockHash:        payloadBlockHash,
					TransactionsRoot: payloadTxsRoot,
					WithdrawalsRoot:  payloadWithdrawalsRoot,
					BlobGasUsed:      payloadBlobGasUsed,
					ExcessBlobGas:    payloadExcessBlobGas,
				},
				BlsToExecutionChanges: blsChanges,
			},
		},
		Signature: sig,
	}, nil
}

func convertToSignedBlindedBlobSidecar(i int, signedBlob *SignedBlindedBlobSidecar) (*eth.SignedBlindedBlobSidecar, error) {
	blobSig, err := hexutil.Decode(signedBlob.Signature)
	if err != nil {
		return nil, errors.Wrap(err, "could not decode signedBlob.Signature")
	}
	if signedBlob.Message == nil {
		return nil, fmt.Errorf("blobsidecar message was empty at index %d", i)
	}
	blockRoot, err := hexutil.Decode(signedBlob.Message.BlockRoot)
	if err != nil {
		return nil, errors.Wrap(err, fmt.Sprintf("could not decode signedBlob.Message.BlockRoot at index %d", i))
	}
	index, err := strconv.ParseUint(signedBlob.Message.Index, 10, 64)
	if err != nil {
		return nil, errors.Wrap(err, fmt.Sprintf("could not decode signedBlob.Message.Index at index %d", i))
	}
	denebSlot, err := strconv.ParseUint(signedBlob.Message.Slot, 10, 64)
	if err != nil {
		return nil, errors.Wrap(err, fmt.Sprintf("could not decode signedBlob.Message.Index at index %d", i))
	}
	blockParentRoot, err := hexutil.Decode(signedBlob.Message.BlockParentRoot)
	if err != nil {
		return nil, errors.Wrap(err, fmt.Sprintf("could not decode signedBlob.Message.BlockParentRoot at index %d", i))
	}
	proposerIndex, err := strconv.ParseUint(signedBlob.Message.ProposerIndex, 10, 64)
	if err != nil {
		return nil, errors.Wrap(err, fmt.Sprintf("could not decode signedBlob.Message.ProposerIndex at index %d", i))
	}
	blobRoot, err := hexutil.Decode(signedBlob.Message.BlobRoot)
	if err != nil {
		return nil, errors.Wrap(err, fmt.Sprintf("could not decode signedBlob.Message.BlobRoot at index %d", i))
	}
	kzgCommitment, err := hexutil.Decode(signedBlob.Message.KzgCommitment)
	if err != nil {
		return nil, errors.Wrap(err, fmt.Sprintf("could not decode signedBlob.Message.KzgCommitment at index %d", i))
	}
	kzgProof, err := hexutil.Decode(signedBlob.Message.KzgProof)
	if err != nil {
		return nil, errors.Wrap(err, fmt.Sprintf("could not decode signedBlob.Message.KzgProof at index %d", i))
	}
	bsc := &eth.BlindedBlobSidecar{
		BlockRoot:       blockRoot,
		Index:           index,
		Slot:            primitives.Slot(denebSlot),
		BlockParentRoot: blockParentRoot,
		ProposerIndex:   primitives.ValidatorIndex(proposerIndex),
		BlobRoot:        blobRoot,
		KzgCommitment:   kzgCommitment,
		KzgProof:        kzgProof,
	}
	return &eth.SignedBlindedBlobSidecar{
		Message:   bsc,
		Signature: blobSig,
	}, nil
}

func convertProposerSlashings(src []*ProposerSlashing) ([]*eth.ProposerSlashing, error) {
	if src == nil {
		return nil, errors.New("nil b.Message.Body.ProposerSlashings")
	}
	proposerSlashings := make([]*eth.ProposerSlashing, len(src))
	for i, s := range src {
		h1Sig, err := hexutil.Decode(s.SignedHeader1.Signature)
		if err != nil {
			return nil, errors.Wrapf(err, "could not decode b.Message.Body.ProposerSlashings[%d].SignedHeader1.Signature", i)
		}
		h1Slot, err := strconv.ParseUint(s.SignedHeader1.Message.Slot, 10, 64)
		if err != nil {
			return nil, errors.Wrapf(err, "could not decode b.Message.Body.ProposerSlashings[%d].SignedHeader1.Message.Slot", i)
		}
		h1ProposerIndex, err := strconv.ParseUint(s.SignedHeader1.Message.ProposerIndex, 10, 64)
		if err != nil {
			return nil, errors.Wrapf(err, "could not decode b.Message.Body.ProposerSlashings[%d].SignedHeader1.Message.ProposerIndex", i)
		}
		h1ParentRoot, err := hexutil.Decode(s.SignedHeader1.Message.ParentRoot)
		if err != nil {
			return nil, errors.Wrapf(err, "could not decode b.Message.Body.ProposerSlashings[%d].SignedHeader1.Message.ParentRoot", i)
		}
		h1StateRoot, err := hexutil.Decode(s.SignedHeader1.Message.StateRoot)
		if err != nil {
			return nil, errors.Wrapf(err, "could not decode b.Message.Body.ProposerSlashings[%d].SignedHeader1.Message.StateRoot", i)
		}
		h1BodyRoot, err := hexutil.Decode(s.SignedHeader1.Message.BodyRoot)
		if err != nil {
			return nil, errors.Wrapf(err, "could not decode b.Message.Body.ProposerSlashings[%d].SignedHeader1.Message.BodyRoot", i)
		}
		h2Sig, err := hexutil.Decode(s.SignedHeader2.Signature)
		if err != nil {
			return nil, errors.Wrapf(err, "could not decode b.Message.Body.ProposerSlashings[%d].SignedHeader2.Signature", i)
		}
		h2Slot, err := strconv.ParseUint(s.SignedHeader2.Message.Slot, 10, 64)
		if err != nil {
			return nil, errors.Wrapf(err, "could not decode b.Message.Body.ProposerSlashings[%d].SignedHeader2.Message.Slot", i)
		}
		h2ProposerIndex, err := strconv.ParseUint(s.SignedHeader2.Message.ProposerIndex, 10, 64)
		if err != nil {
			return nil, errors.Wrapf(err, "could not decode b.Message.Body.ProposerSlashings[%d].SignedHeader2.Message.ProposerIndex", i)
		}
		h2ParentRoot, err := hexutil.Decode(s.SignedHeader2.Message.ParentRoot)
		if err != nil {
			return nil, errors.Wrapf(err, "could not decode b.Message.Body.ProposerSlashings[%d].SignedHeader2.Message.ParentRoot", i)
		}
		h2StateRoot, err := hexutil.Decode(s.SignedHeader2.Message.StateRoot)
		if err != nil {
			return nil, errors.Wrapf(err, "could not decode b.Message.Body.ProposerSlashings[%d].SignedHeader2.Message.StateRoot", i)
		}
		h2BodyRoot, err := hexutil.Decode(s.SignedHeader2.Message.BodyRoot)
		if err != nil {
			return nil, errors.Wrapf(err, "could not decode b.Message.Body.ProposerSlashings[%d].SignedHeader2.Message.BodyRoot", i)
		}
		proposerSlashings[i] = &eth.ProposerSlashing{
			Header_1: &eth.SignedBeaconBlockHeader{
				Header: &eth.BeaconBlockHeader{
					Slot:          primitives.Slot(h1Slot),
					ProposerIndex: primitives.ValidatorIndex(h1ProposerIndex),
					ParentRoot:    h1ParentRoot,
					StateRoot:     h1StateRoot,
					BodyRoot:      h1BodyRoot,
				},
				Signature: h1Sig,
			},
			Header_2: &eth.SignedBeaconBlockHeader{
				Header: &eth.BeaconBlockHeader{
					Slot:          primitives.Slot(h2Slot),
					ProposerIndex: primitives.ValidatorIndex(h2ProposerIndex),
					ParentRoot:    h2ParentRoot,
					StateRoot:     h2StateRoot,
					BodyRoot:      h2BodyRoot,
				},
				Signature: h2Sig,
			},
		}
	}
	return proposerSlashings, nil
}

func convertAttesterSlashings(src []*AttesterSlashing) ([]*eth.AttesterSlashing, error) {
	if src == nil {
		return nil, errors.New("nil b.Message.Body.AttesterSlashings")
	}
	attesterSlashings := make([]*eth.AttesterSlashing, len(src))
	for i, s := range src {
		a1Sig, err := hexutil.Decode(s.Attestation1.Signature)
		if err != nil {
			return nil, errors.Wrapf(err, "could not decode b.Message.Body.AttesterSlashings[%d].Attestation1.Signature", i)
		}
		a1AttestingIndices := make([]uint64, len(s.Attestation1.AttestingIndices))
		for j, ix := range s.Attestation1.AttestingIndices {
			attestingIndex, err := strconv.ParseUint(ix, 10, 64)
			if err != nil {
				return nil, errors.Wrapf(err, "could not decode b.Message.Body.AttesterSlashings[%d].Attestation1.AttestingIndices[%d]", i, j)
			}
			a1AttestingIndices[j] = attestingIndex
		}
		a1Slot, err := strconv.ParseUint(s.Attestation1.Data.Slot, 10, 64)
		if err != nil {
			return nil, errors.Wrapf(err, "could not decode b.Message.Body.AttesterSlashings[%d].Attestation1.Data.Slot", i)
		}
		a1CommitteeIndex, err := strconv.ParseUint(s.Attestation1.Data.Index, 10, 64)
		if err != nil {
			return nil, errors.Wrapf(err, "could not decode b.Message.Body.AttesterSlashings[%d].Attestation1.Data.Index", i)
		}
		a1BeaconBlockRoot, err := hexutil.Decode(s.Attestation1.Data.BeaconBlockRoot)
		if err != nil {
			return nil, errors.Wrapf(err, "could not decode b.Message.Body.AttesterSlashings[%d].Attestation1.Data.BeaconBlockRoot", i)
		}
		a1SourceEpoch, err := strconv.ParseUint(s.Attestation1.Data.Source.Epoch, 10, 64)
		if err != nil {
			return nil, errors.Wrapf(err, "could not decode b.Message.Body.AttesterSlashings[%d].Attestation1.Data.Source.Epoch", i)
		}
		a1SourceRoot, err := hexutil.Decode(s.Attestation1.Data.Source.Root)
		if err != nil {
			return nil, errors.Wrapf(err, "could not decode b.Message.Body.AttesterSlashings[%d].Attestation1.Data.Source.Root", i)
		}
		a1TargetEpoch, err := strconv.ParseUint(s.Attestation1.Data.Target.Epoch, 10, 64)
		if err != nil {
			return nil, errors.Wrapf(err, "could not decode b.Message.Body.AttesterSlashings[%d].Attestation1.Data.Target.Epoch", i)
		}
		a1TargetRoot, err := hexutil.Decode(s.Attestation1.Data.Target.Root)
		if err != nil {
			return nil, errors.Wrapf(err, "could not decode b.Message.Body.AttesterSlashings[%d].Attestation1.Data.Target.Root", i)
		}
		a2Sig, err := hexutil.Decode(s.Attestation2.Signature)
		if err != nil {
			return nil, errors.Wrapf(err, "could not decode b.Message.Body.AttesterSlashings[%d].Attestation2.Signature", i)
		}
		a2AttestingIndices := make([]uint64, len(s.Attestation2.AttestingIndices))
		for j, ix := range s.Attestation2.AttestingIndices {
			attestingIndex, err := strconv.ParseUint(ix, 10, 64)
			if err != nil {
				return nil, errors.Wrapf(err, "could not decode b.Message.Body.AttesterSlashings[%d].Attestation2.AttestingIndices[%d]", i, j)
			}
			a2AttestingIndices[j] = attestingIndex
		}
		a2Slot, err := strconv.ParseUint(s.Attestation2.Data.Slot, 10, 64)
		if err != nil {
			return nil, errors.Wrapf(err, "could not decode b.Message.Body.AttesterSlashings[%d].Attestation2.Data.Slot", i)
		}
		a2CommitteeIndex, err := strconv.ParseUint(s.Attestation2.Data.Index, 10, 64)
		if err != nil {
			return nil, errors.Wrapf(err, "could not decode b.Message.Body.AttesterSlashings[%d].Attestation2.Data.Index", i)
		}
		a2BeaconBlockRoot, err := hexutil.Decode(s.Attestation2.Data.BeaconBlockRoot)
		if err != nil {
			return nil, errors.Wrapf(err, "could not decode b.Message.Body.AttesterSlashings[%d].Attestation2.Data.BeaconBlockRoot", i)
		}
		a2SourceEpoch, err := strconv.ParseUint(s.Attestation2.Data.Source.Epoch, 10, 64)
		if err != nil {
			return nil, errors.Wrapf(err, "could not decode b.Message.Body.AttesterSlashings[%d].Attestation2.Data.Source.Epoch", i)
		}
		a2SourceRoot, err := hexutil.Decode(s.Attestation2.Data.Source.Root)
		if err != nil {
			return nil, errors.Wrapf(err, "could not decode b.Message.Body.AttesterSlashings[%d].Attestation2.Data.Source.Root", i)
		}
		a2TargetEpoch, err := strconv.ParseUint(s.Attestation2.Data.Target.Epoch, 10, 64)
		if err != nil {
			return nil, errors.Wrapf(err, "could not decode b.Message.Body.AttesterSlashings[%d].Attestation2.Data.Target.Epoch", i)
		}
		a2TargetRoot, err := hexutil.Decode(s.Attestation2.Data.Target.Root)
		if err != nil {
			return nil, errors.Wrapf(err, "could not decode b.Message.Body.AttesterSlashings[%d].Attestation2.Data.Target.Root", i)
		}
		attesterSlashings[i] = &eth.AttesterSlashing{
			Attestation_1: &eth.IndexedAttestation{
				AttestingIndices: a1AttestingIndices,
				Data: &eth.AttestationData{
					Slot:            primitives.Slot(a1Slot),
					CommitteeIndex:  primitives.CommitteeIndex(a1CommitteeIndex),
					BeaconBlockRoot: a1BeaconBlockRoot,
					Source: &eth.Checkpoint{
						Epoch: primitives.Epoch(a1SourceEpoch),
						Root:  a1SourceRoot,
					},
					Target: &eth.Checkpoint{
						Epoch: primitives.Epoch(a1TargetEpoch),
						Root:  a1TargetRoot,
					},
				},
				Signature: a1Sig,
			},
			Attestation_2: &eth.IndexedAttestation{
				AttestingIndices: a2AttestingIndices,
				Data: &eth.AttestationData{
					Slot:            primitives.Slot(a2Slot),
					CommitteeIndex:  primitives.CommitteeIndex(a2CommitteeIndex),
					BeaconBlockRoot: a2BeaconBlockRoot,
					Source: &eth.Checkpoint{
						Epoch: primitives.Epoch(a2SourceEpoch),
						Root:  a2SourceRoot,
					},
					Target: &eth.Checkpoint{
						Epoch: primitives.Epoch(a2TargetEpoch),
						Root:  a2TargetRoot,
					},
				},
				Signature: a2Sig,
			},
		}
	}
	return attesterSlashings, nil
}

func convertAtts(src []*Attestation) ([]*eth.Attestation, error) {
	if src == nil {
		return nil, errors.New("nil b.Message.Body.Attestations")
	}
	atts := make([]*eth.Attestation, len(src))
	for i, a := range src {
		sig, err := hexutil.Decode(a.Signature)
		if err != nil {
			return nil, errors.Wrapf(err, "could not decode b.Message.Body.Attestations[%d].Signature", i)
		}
		slot, err := strconv.ParseUint(a.Data.Slot, 10, 64)
		if err != nil {
			return nil, errors.Wrapf(err, "could not decode b.Message.Body.Attestations[%d].Data.Slot", i)
		}
		committeeIndex, err := strconv.ParseUint(a.Data.Index, 10, 64)
		if err != nil {
			return nil, errors.Wrapf(err, "could not decode b.Message.Body.Attestations[%d].Data.Index", i)
		}
		beaconBlockRoot, err := hexutil.Decode(a.Data.BeaconBlockRoot)
		if err != nil {
			return nil, errors.Wrapf(err, "could not decode b.Message.Body.Attestations[%d].Data.BeaconBlockRoot", i)
		}
		sourceEpoch, err := strconv.ParseUint(a.Data.Source.Epoch, 10, 64)
		if err != nil {
			return nil, errors.Wrapf(err, "could not decode b.Message.Body.Attestations[%d].Data.Source.Epoch", i)
		}
		sourceRoot, err := hexutil.Decode(a.Data.Source.Root)
		if err != nil {
			return nil, errors.Wrapf(err, "could not decode b.Message.Body.Attestations[%d].Data.Source.Root", i)
		}
		targetEpoch, err := strconv.ParseUint(a.Data.Target.Epoch, 10, 64)
		if err != nil {
			return nil, errors.Wrapf(err, "could not decode b.Message.Body.Attestations[%d].Data.Target.Epoch", i)
		}
		targetRoot, err := hexutil.Decode(a.Data.Target.Root)
		if err != nil {
			return nil, errors.Wrapf(err, "could not decode b.Message.Body.Attestations[%d].Data.Target.Root", i)
		}
		atts[i] = &eth.Attestation{
			AggregationBits: []byte(a.AggregationBits),
			Data: &eth.AttestationData{
				Slot:            primitives.Slot(slot),
				CommitteeIndex:  primitives.CommitteeIndex(committeeIndex),
				BeaconBlockRoot: beaconBlockRoot,
				Source: &eth.Checkpoint{
					Epoch: primitives.Epoch(sourceEpoch),
					Root:  sourceRoot,
				},
				Target: &eth.Checkpoint{
					Epoch: primitives.Epoch(targetEpoch),
					Root:  targetRoot,
				},
			},
			Signature: sig,
		}
	}
	return atts, nil
}

func convertDeposits(src []*Deposit) ([]*eth.Deposit, error) {
	if src == nil {
		return nil, errors.New("nil b.Message.Body.Deposits")
	}
	deposits := make([]*eth.Deposit, len(src))
	for i, d := range src {
		proof := make([][]byte, len(d.Proof))
		for j, p := range d.Proof {
			var err error
			proof[j], err = hexutil.Decode(p)
			if err != nil {
				return nil, errors.Wrapf(err, "could not decode b.Message.Body.Deposits[%d].Proof[%d]", i, j)
			}
		}
		pubkey, err := hexutil.Decode(d.Data.Pubkey)
		if err != nil {
			return nil, errors.Wrapf(err, "could not decode b.Message.Body.Deposits[%d].Pubkey", i)
		}
		withdrawalCreds, err := hexutil.Decode(d.Data.WithdrawalCredentials)
		if err != nil {
			return nil, errors.Wrapf(err, "could not decode b.Message.Body.Deposits[%d].WithdrawalCredentials", i)
		}
		amount, err := strconv.ParseUint(d.Data.Amount, 10, 64)
		if err != nil {
			return nil, errors.Wrapf(err, "could not decode b.Message.Body.Deposits[%d].Amount", i)
		}
		sig, err := hexutil.Decode(d.Data.Signature)
		if err != nil {
			return nil, errors.Wrapf(err, "could not decode b.Message.Body.Deposits[%d].Signature", i)
		}
		deposits[i] = &eth.Deposit{
			Proof: proof,
			Data: &eth.Deposit_Data{
				PublicKey:             pubkey,
				WithdrawalCredentials: withdrawalCreds,
				Amount:                amount,
				Signature:             sig,
			},
		}
	}
	return deposits, nil
}

func convertExits(src []*SignedVoluntaryExit) ([]*eth.SignedVoluntaryExit, error) {
	if src == nil {
		return nil, errors.New("nil b.Message.Body.VoluntaryExits")
	}
	exits := make([]*eth.SignedVoluntaryExit, len(src))
	for i, e := range src {
		sig, err := hexutil.Decode(e.Signature)
		if err != nil {
			return nil, errors.Wrapf(err, "could not decode b.Message.Body.VoluntaryExits[%d].Signature", i)
		}
		epoch, err := strconv.ParseUint(e.Message.Epoch, 10, 64)
		if err != nil {
			return nil, errors.Wrapf(err, "could not decode b.Message.Body.VoluntaryExits[%d].Epoch", i)
		}
		validatorIndex, err := strconv.ParseUint(e.Message.ValidatorIndex, 10, 64)
		if err != nil {
			return nil, errors.Wrapf(err, "could not decode b.Message.Body.VoluntaryExits[%d].ValidatorIndex", i)
		}
		exits[i] = &eth.SignedVoluntaryExit{
			Exit: &eth.VoluntaryExit{
				Epoch:          primitives.Epoch(epoch),
				ValidatorIndex: primitives.ValidatorIndex(validatorIndex),
			},
			Signature: sig,
		}
	}
	return exits, nil
}

func convertBlsChanges(src []*SignedBlsToExecutionChange) ([]*eth.SignedBLSToExecutionChange, error) {
	if src == nil {
		return nil, errors.New("nil b.Message.Body.BlsToExecutionChanges")
	}
	changes := make([]*eth.SignedBLSToExecutionChange, len(src))
	for i, ch := range src {
		sig, err := hexutil.Decode(ch.Signature)
		if err != nil {
			return nil, errors.Wrapf(err, "could not decode b.Message.Body.BlsToExecutionChanges[%d].Signature", i)
		}
		index, err := strconv.ParseUint(ch.Message.ValidatorIndex, 10, 64)
		if err != nil {
			return nil, errors.Wrapf(err, "could not decode b.Message.Body.BlsToExecutionChanges[%d].Message.ValidatorIndex", i)
		}
		pubkey, err := hexutil.Decode(ch.Message.FromBlsPubkey)
		if err != nil {
			return nil, errors.Wrapf(err, "could not decode b.Message.Body.BlsToExecutionChanges[%d].Message.FromBlsPubkey", i)
		}
		address, err := hexutil.Decode(ch.Message.ToExecutionAddress)
		if err != nil {
			return nil, errors.Wrapf(err, "could not decode b.Message.Body.BlsToExecutionChanges[%d].Message.ToExecutionAddress", i)
		}
		changes[i] = &eth.SignedBLSToExecutionChange{
			Message: &eth.BLSToExecutionChange{
				ValidatorIndex:     primitives.ValidatorIndex(index),
				FromBlsPubkey:      pubkey,
				ToExecutionAddress: address,
			},
			Signature: sig,
		}
	}
	return changes, nil
=======
	Data []*shared.SignedVoluntaryExit `json:"data"`
>>>>>>> 34f507f4
}

type SubmitSyncCommitteeSignaturesRequest struct {
	Data []*shared.SyncCommitteeMessage `json:"data"`
}<|MERGE_RESOLUTION|>--- conflicted
+++ resolved
@@ -1,15 +1,6 @@
 package beacon
 
 import (
-<<<<<<< HEAD
-	"fmt"
-	"math/big"
-	"strconv"
-
-	"github.com/ethereum/go-ethereum/common/hexutil"
-	"github.com/pkg/errors"
-=======
->>>>>>> 34f507f4
 	"github.com/prysmaticlabs/prysm/v4/beacon-chain/rpc/eth/shared"
 )
 
@@ -30,2337 +21,7 @@
 }
 
 type ListVoluntaryExitsResponse struct {
-<<<<<<< HEAD
-	Data []*shared.SignedVoluntaryExit
-}
-
-type SignedBeaconBlock struct {
-	Message   *BeaconBlock `json:"message" validate:"required"`
-	Signature string       `json:"signature" validate:"required"`
-}
-
-type BeaconBlock struct {
-	Slot          string           `json:"slot" validate:"required"`
-	ProposerIndex string           `json:"proposer_index" validate:"required"`
-	ParentRoot    string           `json:"parent_root" validate:"required"`
-	StateRoot     string           `json:"state_root" validate:"required"`
-	Body          *BeaconBlockBody `json:"body" validate:"required"`
-}
-
-type BeaconBlockBody struct {
-	RandaoReveal      string                 `json:"randao_reveal" validate:"required"`
-	Eth1Data          *Eth1Data              `json:"eth1_data" validate:"required"`
-	Graffiti          string                 `json:"graffiti" validate:"required"`
-	ProposerSlashings []*ProposerSlashing    `json:"proposer_slashings" validate:"required"`
-	AttesterSlashings []*AttesterSlashing    `json:"attester_slashings" validate:"required"`
-	Attestations      []*Attestation         `json:"attestations" validate:"required"`
-	Deposits          []*Deposit             `json:"deposits" validate:"required"`
-	VoluntaryExits    []*SignedVoluntaryExit `json:"voluntary_exits" validate:"required"`
-}
-
-type SignedBeaconBlockAltair struct {
-	Message   *BeaconBlockAltair `json:"message" validate:"required"`
-	Signature string             `json:"signature" validate:"required"`
-}
-
-type BeaconBlockAltair struct {
-	Slot          string                 `json:"slot" validate:"required"`
-	ProposerIndex string                 `json:"proposer_index" validate:"required"`
-	ParentRoot    string                 `json:"parent_root" validate:"required"`
-	StateRoot     string                 `json:"state_root" validate:"required"`
-	Body          *BeaconBlockBodyAltair `json:"body" validate:"required"`
-}
-
-type BeaconBlockBodyAltair struct {
-	RandaoReveal      string                 `json:"randao_reveal" validate:"required"`
-	Eth1Data          *Eth1Data              `json:"eth1_data" validate:"required"`
-	Graffiti          string                 `json:"graffiti" validate:"required"`
-	ProposerSlashings []*ProposerSlashing    `json:"proposer_slashings" validate:"required"`
-	AttesterSlashings []*AttesterSlashing    `json:"attester_slashings" validate:"required"`
-	Attestations      []*Attestation         `json:"attestations" validate:"required"`
-	Deposits          []*Deposit             `json:"deposits" validate:"required"`
-	VoluntaryExits    []*SignedVoluntaryExit `json:"voluntary_exits" validate:"required"`
-	SyncAggregate     *SyncAggregate         `json:"sync_aggregate" validate:"required"`
-}
-
-type SignedBeaconBlockBellatrix struct {
-	Message   *BeaconBlockBellatrix `json:"message" validate:"required"`
-	Signature string                `json:"signature" validate:"required"`
-}
-
-type BeaconBlockBellatrix struct {
-	Slot          string                    `json:"slot" validate:"required"`
-	ProposerIndex string                    `json:"proposer_index" validate:"required"`
-	ParentRoot    string                    `json:"parent_root" validate:"required"`
-	StateRoot     string                    `json:"state_root" validate:"required"`
-	Body          *BeaconBlockBodyBellatrix `json:"body" validate:"required"`
-}
-
-type BeaconBlockBodyBellatrix struct {
-	RandaoReveal      string                 `json:"randao_reveal" validate:"required"`
-	Eth1Data          *Eth1Data              `json:"eth1_data" validate:"required"`
-	Graffiti          string                 `json:"graffiti" validate:"required"`
-	ProposerSlashings []*ProposerSlashing    `json:"proposer_slashings" validate:"required"`
-	AttesterSlashings []*AttesterSlashing    `json:"attester_slashings" validate:"required"`
-	Attestations      []*Attestation         `json:"attestations" validate:"required"`
-	Deposits          []*Deposit             `json:"deposits" validate:"required"`
-	VoluntaryExits    []*SignedVoluntaryExit `json:"voluntary_exits" validate:"required"`
-	SyncAggregate     *SyncAggregate         `json:"sync_aggregate" validate:"required"`
-	ExecutionPayload  *ExecutionPayload      `json:"execution_payload" validate:"required"`
-}
-
-type SignedBlindedBeaconBlockBellatrix struct {
-	Message   *BlindedBeaconBlockBellatrix `json:"message" validate:"required"`
-	Signature string                       `json:"signature" validate:"required"`
-}
-
-type BlindedBeaconBlockBellatrix struct {
-	Slot          string                           `json:"slot" validate:"required"`
-	ProposerIndex string                           `json:"proposer_index" validate:"required"`
-	ParentRoot    string                           `json:"parent_root" validate:"required"`
-	StateRoot     string                           `json:"state_root" validate:"required"`
-	Body          *BlindedBeaconBlockBodyBellatrix `json:"body" validate:"required"`
-}
-
-type BlindedBeaconBlockBodyBellatrix struct {
-	RandaoReveal           string                  `json:"randao_reveal" validate:"required"`
-	Eth1Data               *Eth1Data               `json:"eth1_data" validate:"required"`
-	Graffiti               string                  `json:"graffiti" validate:"required"`
-	ProposerSlashings      []*ProposerSlashing     `json:"proposer_slashings" validate:"required"`
-	AttesterSlashings      []*AttesterSlashing     `json:"attester_slashings" validate:"required"`
-	Attestations           []*Attestation          `json:"attestations" validate:"required"`
-	Deposits               []*Deposit              `json:"deposits" validate:"required"`
-	VoluntaryExits         []*SignedVoluntaryExit  `json:"voluntary_exits" validate:"required"`
-	SyncAggregate          *SyncAggregate          `json:"sync_aggregate" validate:"required"`
-	ExecutionPayloadHeader *ExecutionPayloadHeader `json:"execution_payload_header" validate:"required"`
-}
-
-type SignedBeaconBlockCapella struct {
-	Message   *BeaconBlockCapella `json:"message" validate:"required"`
-	Signature string              `json:"signature" validate:"required"`
-}
-
-type BeaconBlockCapella struct {
-	Slot          string                  `json:"slot" validate:"required"`
-	ProposerIndex string                  `json:"proposer_index" validate:"required"`
-	ParentRoot    string                  `json:"parent_root" validate:"required"`
-	StateRoot     string                  `json:"state_root" validate:"required"`
-	Body          *BeaconBlockBodyCapella `json:"body" validate:"required"`
-}
-
-type BeaconBlockBodyCapella struct {
-	RandaoReveal          string                        `json:"randao_reveal" validate:"required"`
-	Eth1Data              *Eth1Data                     `json:"eth1_data" validate:"required"`
-	Graffiti              string                        `json:"graffiti" validate:"required"`
-	ProposerSlashings     []*ProposerSlashing           `json:"proposer_slashings" validate:"required"`
-	AttesterSlashings     []*AttesterSlashing           `json:"attester_slashings" validate:"required"`
-	Attestations          []*Attestation                `json:"attestations" validate:"required"`
-	Deposits              []*Deposit                    `json:"deposits" validate:"required"`
-	VoluntaryExits        []*SignedVoluntaryExit        `json:"voluntary_exits" validate:"required"`
-	SyncAggregate         *SyncAggregate                `json:"sync_aggregate" validate:"required"`
-	ExecutionPayload      *ExecutionPayloadCapella      `json:"execution_payload" validate:"required"`
-	BlsToExecutionChanges []*SignedBlsToExecutionChange `json:"bls_to_execution_changes" validate:"required"`
-}
-
-type SignedBlindedBeaconBlockCapella struct {
-	Message   *BlindedBeaconBlockCapella `json:"message" validate:"required"`
-	Signature string                     `json:"signature" validate:"required"`
-}
-
-type BlindedBeaconBlockCapella struct {
-	Slot          string                         `json:"slot" validate:"required"`
-	ProposerIndex string                         `json:"proposer_index" validate:"required"`
-	ParentRoot    string                         `json:"parent_root" validate:"required"`
-	StateRoot     string                         `json:"state_root" validate:"required"`
-	Body          *BlindedBeaconBlockBodyCapella `json:"body" validate:"required"`
-}
-
-type BlindedBeaconBlockBodyCapella struct {
-	RandaoReveal           string                         `json:"randao_reveal" validate:"required"`
-	Eth1Data               *Eth1Data                      `json:"eth1_data" validate:"required"`
-	Graffiti               string                         `json:"graffiti" validate:"required"`
-	ProposerSlashings      []*ProposerSlashing            `json:"proposer_slashings" validate:"required"`
-	AttesterSlashings      []*AttesterSlashing            `json:"attester_slashings" validate:"required"`
-	Attestations           []*Attestation                 `json:"attestations" validate:"required"`
-	Deposits               []*Deposit                     `json:"deposits" validate:"required"`
-	VoluntaryExits         []*SignedVoluntaryExit         `json:"voluntary_exits" validate:"required"`
-	SyncAggregate          *SyncAggregate                 `json:"sync_aggregate" validate:"required"`
-	ExecutionPayloadHeader *ExecutionPayloadHeaderCapella `json:"execution_payload_header" validate:"required"`
-	BlsToExecutionChanges  []*SignedBlsToExecutionChange  `json:"bls_to_execution_changes" validate:"required"`
-}
-
-type SignedBeaconBlockContentsDeneb struct {
-	SignedBlock        *SignedBeaconBlockDeneb `json:"signed_block" validate:"required"`
-	SignedBlobSidecars []*SignedBlobSidecar    `json:"signed_blob_sidecars"`
-}
-
-type SignedBeaconBlockDeneb struct {
-	Message   *BeaconBlockDeneb `json:"message" validate:"required"`
-	Signature string            `json:"signature" validate:"required"`
-}
-
-type BeaconBlockDeneb struct {
-	Slot          string                `json:"slot" validate:"required"`
-	ProposerIndex string                `json:"proposer_index" validate:"required"`
-	ParentRoot    string                `json:"parent_root" validate:"required"`
-	StateRoot     string                `json:"state_root" validate:"required"`
-	Body          *BeaconBlockBodyDeneb `json:"body" validate:"required"`
-}
-
-type BeaconBlockBodyDeneb struct {
-	RandaoReveal          string                        `json:"randao_reveal" validate:"required"`
-	Eth1Data              *Eth1Data                     `json:"eth1_data" validate:"required"`
-	Graffiti              string                        `json:"graffiti" validate:"required"`
-	ProposerSlashings     []*ProposerSlashing           `json:"proposer_slashings" validate:"required"`
-	AttesterSlashings     []*AttesterSlashing           `json:"attester_slashings" validate:"required"`
-	Attestations          []*Attestation                `json:"attestations" validate:"required"`
-	Deposits              []*Deposit                    `json:"deposits" validate:"required"`
-	VoluntaryExits        []*SignedVoluntaryExit        `json:"voluntary_exits" validate:"required"`
-	SyncAggregate         *SyncAggregate                `json:"sync_aggregate" validate:"required"`
-	ExecutionPayload      *ExecutionPayloadDeneb        `json:"execution_payload" validate:"required"`
-	BLSToExecutionChanges []*SignedBlsToExecutionChange `json:"bls_to_execution_changes" validate:"required"`
-	BlobKzgCommitments    []string                      `json:"blob_kzg_commitments" validate:"required"`
-}
-
-type ExecutionPayloadDeneb struct {
-	ParentHash    string        `json:"parent_hash" validate:"required"`
-	FeeRecipient  string        `json:"fee_recipient" validate:"required"`
-	StateRoot     string        `json:"state_root" validate:"required"`
-	ReceiptsRoot  string        `json:"receipts_root" validate:"required"`
-	LogsBloom     string        `json:"logs_bloom" validate:"required"`
-	PrevRandao    string        `json:"prev_randao" validate:"required"`
-	BlockNumber   string        `json:"block_number" validate:"required"`
-	GasLimit      string        `json:"gas_limit" validate:"required"`
-	GasUsed       string        `json:"gas_used" validate:"required"`
-	TimeStamp     string        `json:"timestamp" validate:"required"`
-	ExtraData     string        `json:"extra_data" validate:"required"`
-	BaseFeePerGas string        `json:"base_fee_per_gas" validate:"required"`
-	BlobGasUsed   string        `json:"blob_gas_used" validate:"required"`   // new in deneb
-	ExcessBlobGas string        `json:"excess_blob_gas" validate:"required"` // new in deneb
-	BlockHash     string        `json:"block_hash" validate:"required"`
-	Transactions  []string      `json:"transactions" validate:"required"`
-	Withdrawals   []*Withdrawal `json:"withdrawals" validate:"required"`
-}
-
-type SignedBlindedBeaconBlockContentsDeneb struct {
-	SignedBlindedBlock        *SignedBlindedBeaconBlockDeneb `json:"signed_blinded_block" validate:"required"`
-	SignedBlindedBlobSidecars []*SignedBlindedBlobSidecar    `json:"signed_blinded_blob_sidecars"`
-}
-
-type BlindedBeaconBlockContentsDeneb struct {
-	BlindedBlock        *BlindedBeaconBlockDeneb `json:"blinded_block" validate:"required"`
-	BlindedBlobSidecars []*BlindedBlobSidecar    `json:"blinded_blob_sidecars"`
-}
-
-type BlindedBeaconBlockDeneb struct {
-	Slot          string                       `json:"slot" validate:"required"`
-	ProposerIndex string                       `json:"proposer_index" validate:"required"`
-	ParentRoot    string                       `json:"parent_root" validate:"required"`
-	StateRoot     string                       `json:"state_root" validate:"required"`
-	Body          *BlindedBeaconBlockBodyDeneb `json:"body" validate:"required"`
-}
-
-type SignedBlindedBeaconBlockDeneb struct {
-	Message   *BlindedBeaconBlockDeneb `json:"message" validate:"required"`
-	Signature string                   `json:"signature" validate:"required"`
-}
-
-type BlindedBeaconBlockBodyDeneb struct {
-	RandaoReveal           string                        `json:"randao_reveal" validate:"required"`
-	Eth1Data               *Eth1Data                     `json:"eth1_data" validate:"required"`
-	Graffiti               string                        `json:"graffiti" validate:"required"`
-	ProposerSlashings      []*ProposerSlashing           `json:"proposer_slashings" validate:"required"`
-	AttesterSlashings      []*AttesterSlashing           `json:"attester_slashings" validate:"required"`
-	Attestations           []*Attestation                `json:"attestations" validate:"required"`
-	Deposits               []*Deposit                    `json:"deposits" validate:"required"`
-	VoluntaryExits         []*SignedVoluntaryExit        `json:"voluntary_exits" validate:"required"`
-	SyncAggregate          *SyncAggregate                `json:"sync_aggregate" validate:"required"`
-	ExecutionPayloadHeader *ExecutionPayloadHeaderDeneb  `json:"execution_payload_header" validate:"required"`
-	BlsToExecutionChanges  []*SignedBlsToExecutionChange `json:"bls_to_execution_changes" validate:"required"`
-	BlobKzgCommitments     []string                      `json:"blob_kzg_commitments" validate:"required"`
-}
-
-type SignedBlindedBlobSidecar struct {
-	Message   *BlindedBlobSidecar `json:"message" validate:"required"`
-	Signature string              `json:"signature" validate:"required"`
-}
-
-type SignedBlobSidecar struct {
-	Message   *BlobSidecar `json:"message" validate:"required"`
-	Signature string       `json:"signature" validate:"required"`
-}
-
-type BlindedBlobSidecar struct {
-	BlockRoot       string `json:"block_root" validate:"required"`
-	Index           string `json:"index" validate:"required"`
-	Slot            string `json:"slot" validate:"required"`
-	BlockParentRoot string `json:"block_parent_root" validate:"required"`
-	ProposerIndex   string `json:"proposer_index" validate:"required"`
-	BlobRoot        string `json:"blob_root" validate:"required"`
-	KzgCommitment   string `json:"kzg_commitment" validate:"required"` // pattern: "^0x[a-fA-F0-9]{96}$" ssz-size:"48"
-	KzgProof        string `json:"kzg_proof" validate:"required"`      // pattern: "^0x[a-fA-F0-9]{96}$" ssz-size:"48"
-}
-
-type BlobSidecar struct {
-	BlockRoot       string `json:"block_root" validate:"required"`
-	Index           string `json:"index" validate:"required"`
-	Slot            string `json:"slot" validate:"required"`
-	BlockParentRoot string `json:"block_parent_root" validate:"required"`
-	ProposerIndex   string `json:"proposer_index" validate:"required"`
-	Blob            string `json:"blob" validate:"required"`           // pattern: "^0x[a-fA-F0-9]{262144}$"
-	KzgCommitment   string `json:"kzg_commitment" validate:"required"` // pattern: "^0x[a-fA-F0-9]{96}$" ssz-size:"48"
-	KzgProof        string `json:"kzg_proof" validate:"required"`      // pattern: "^0x[a-fA-F0-9]{96}$" ssz-size:"48"
-}
-
-type Eth1Data struct {
-	DepositRoot  string `json:"deposit_root" validate:"required"`
-	DepositCount string `json:"deposit_count" validate:"required"`
-	BlockHash    string `json:"block_hash" validate:"required"`
-}
-
-type ProposerSlashing struct {
-	SignedHeader1 SignedBeaconBlockHeader `json:"signed_header_1" validate:"required"`
-	SignedHeader2 SignedBeaconBlockHeader `json:"signed_header_2" validate:"required"`
-}
-
-type AttesterSlashing struct {
-	Attestation1 IndexedAttestation `json:"attestation_1" validate:"required"`
-	Attestation2 IndexedAttestation `json:"attestation_2" validate:"required"`
-}
-
-type Attestation struct {
-	AggregationBits string          `json:"aggregation_bits" validate:"required"`
-	Data            AttestationData `json:"data" validate:"required"`
-	Signature       string          `json:"signature" validate:"required"`
-}
-
-type Deposit struct {
-	Proof []string    `json:"proof" validate:"required"`
-	Data  DepositData `json:"data" validate:"required"`
-}
-
-type DepositData struct {
-	Pubkey                string `json:"pubkey" validate:"required"`
-	WithdrawalCredentials string `json:"withdrawal_credentials" validate:"required"`
-	Amount                string `json:"amount" validate:"required"`
-	Signature             string `json:"signature" validate:"required"`
-}
-
-type SignedVoluntaryExit struct {
-	Message   VoluntaryExit `json:"message" validate:"required"`
-	Signature string        `json:"signature" validate:"required"`
-}
-
-type VoluntaryExit struct {
-	Epoch          string `json:"epoch" validate:"required"`
-	ValidatorIndex string `json:"validator_index" validate:"required"`
-}
-
-type SignedBeaconBlockHeader struct {
-	Message   BeaconBlockHeader `json:"message" validate:"required"`
-	Signature string            `json:"signature" validate:"required"`
-}
-
-type BeaconBlockHeader struct {
-	Slot          string `json:"slot" validate:"required"`
-	ProposerIndex string `json:"proposer_index" validate:"required"`
-	ParentRoot    string `json:"parent_root" validate:"required"`
-	StateRoot     string `json:"state_root" validate:"required"`
-	BodyRoot      string `json:"body_root" validate:"required"`
-}
-
-type IndexedAttestation struct {
-	AttestingIndices []string        `json:"attesting_indices" validate:"required"`
-	Data             AttestationData `json:"data" validate:"required"`
-	Signature        string          `json:"signature" validate:"required"`
-}
-
-type AttestationData struct {
-	Slot            string     `json:"slot" validate:"required"`
-	Index           string     `json:"index" validate:"required"`
-	BeaconBlockRoot string     `json:"beacon_block_root" validate:"required"`
-	Source          Checkpoint `json:"source" validate:"required"`
-	Target          Checkpoint `json:"target" validate:"required"`
-}
-
-type Checkpoint struct {
-	Epoch string `json:"epoch" validate:"required"`
-	Root  string `json:"root" validate:"required"`
-}
-
-type SyncAggregate struct {
-	SyncCommitteeBits      string `json:"sync_committee_bits" validate:"required"`
-	SyncCommitteeSignature string `json:"sync_committee_signature" validate:"required"`
-}
-
-type ExecutionPayload struct {
-	ParentHash    string   `json:"parent_hash" validate:"required"`
-	FeeRecipient  string   `json:"fee_recipient" validate:"required"`
-	StateRoot     string   `json:"state_root" validate:"required"`
-	ReceiptsRoot  string   `json:"receipts_root" validate:"required"`
-	LogsBloom     string   `json:"logs_bloom" validate:"required"`
-	PrevRandao    string   `json:"prev_randao" validate:"required"`
-	BlockNumber   string   `json:"block_number" validate:"required"`
-	GasLimit      string   `json:"gas_limit" validate:"required"`
-	GasUsed       string   `json:"gas_used" validate:"required"`
-	Timestamp     string   `json:"timestamp" validate:"required"`
-	ExtraData     string   `json:"extra_data" validate:"required"`
-	BaseFeePerGas string   `json:"base_fee_per_gas" validate:"required"`
-	BlockHash     string   `json:"block_hash" validate:"required"`
-	Transactions  []string `json:"transactions" validate:"required"`
-}
-
-type ExecutionPayloadHeader struct {
-	ParentHash       string `json:"parent_hash" validate:"required"`
-	FeeRecipient     string `json:"fee_recipient" validate:"required"`
-	StateRoot        string `json:"state_root" validate:"required"`
-	ReceiptsRoot     string `json:"receipts_root" validate:"required"`
-	LogsBloom        string `json:"logs_bloom" validate:"required"`
-	PrevRandao       string `json:"prev_randao" validate:"required"`
-	BlockNumber      string `json:"block_number" validate:"required"`
-	GasLimit         string `json:"gas_limit" validate:"required"`
-	GasUsed          string `json:"gas_used" validate:"required"`
-	Timestamp        string `json:"timestamp" validate:"required"`
-	ExtraData        string `json:"extra_data" validate:"required"`
-	BaseFeePerGas    string `json:"base_fee_per_gas" validate:"required"`
-	BlockHash        string `json:"block_hash" validate:"required"`
-	TransactionsRoot string `json:"transactions_root" validate:"required"`
-}
-
-type ExecutionPayloadCapella struct {
-	ParentHash    string       `json:"parent_hash" validate:"required"`
-	FeeRecipient  string       `json:"fee_recipient" validate:"required"`
-	StateRoot     string       `json:"state_root" validate:"required"`
-	ReceiptsRoot  string       `json:"receipts_root" validate:"required"`
-	LogsBloom     string       `json:"logs_bloom" validate:"required"`
-	PrevRandao    string       `json:"prev_randao" validate:"required"`
-	BlockNumber   string       `json:"block_number" validate:"required"`
-	GasLimit      string       `json:"gas_limit" validate:"required"`
-	GasUsed       string       `json:"gas_used" validate:"required"`
-	Timestamp     string       `json:"timestamp" validate:"required"`
-	ExtraData     string       `json:"extra_data" validate:"required"`
-	BaseFeePerGas string       `json:"base_fee_per_gas" validate:"required"`
-	BlockHash     string       `json:"block_hash" validate:"required"`
-	Transactions  []string     `json:"transactions" validate:"required"`
-	Withdrawals   []Withdrawal `json:"withdrawals" validate:"required"`
-}
-
-type ExecutionPayloadHeaderCapella struct {
-	ParentHash       string `json:"parent_hash" validate:"required"`
-	FeeRecipient     string `json:"fee_recipient" validate:"required"`
-	StateRoot        string `json:"state_root" validate:"required"`
-	ReceiptsRoot     string `json:"receipts_root" validate:"required"`
-	LogsBloom        string `json:"logs_bloom" validate:"required"`
-	PrevRandao       string `json:"prev_randao" validate:"required"`
-	BlockNumber      string `json:"block_number" validate:"required"`
-	GasLimit         string `json:"gas_limit" validate:"required"`
-	GasUsed          string `json:"gas_used" validate:"required"`
-	Timestamp        string `json:"timestamp" validate:"required"`
-	ExtraData        string `json:"extra_data" validate:"required"`
-	BaseFeePerGas    string `json:"base_fee_per_gas" validate:"required"`
-	BlockHash        string `json:"block_hash" validate:"required"`
-	TransactionsRoot string `json:"transactions_root" validate:"required"`
-	WithdrawalsRoot  string `json:"withdrawals_root" validate:"required"`
-}
-
-type ExecutionPayloadHeaderDeneb struct {
-	ParentHash       string `json:"parent_hash" validate:"required"`
-	FeeRecipient     string `json:"fee_recipient" validate:"required"`
-	StateRoot        string `json:"state_root" validate:"required"`
-	ReceiptsRoot     string `json:"receipts_root" validate:"required"`
-	LogsBloom        string `json:"logs_bloom" validate:"required"`
-	PrevRandao       string `json:"prev_randao" validate:"required"`
-	BlockNumber      string `json:"block_number" validate:"required"`
-	GasLimit         string `json:"gas_limit" validate:"required"`
-	GasUsed          string `json:"gas_used" validate:"required"`
-	Timestamp        string `json:"timestamp" validate:"required"`
-	ExtraData        string `json:"extra_data" validate:"required"`
-	BaseFeePerGas    string `json:"base_fee_per_gas" validate:"required"`
-	BlobGasUsed      string `json:"blob_gas_used" validate:"required"`   // new in deneb
-	ExcessBlobGas    string `json:"excess_blob_gas" validate:"required"` // new in deneb
-	BlockHash        string `json:"block_hash" validate:"required"`
-	TransactionsRoot string `json:"transactions_root" validate:"required"`
-	WithdrawalsRoot  string `json:"withdrawals_root" validate:"required"`
-}
-
-type Withdrawal struct {
-	WithdrawalIndex  string `json:"index" validate:"required"`
-	ValidatorIndex   string `json:"validator_index" validate:"required"`
-	ExecutionAddress string `json:"address" validate:"required"`
-	Amount           string `json:"amount" validate:"required"`
-}
-
-type SignedBlsToExecutionChange struct {
-	Message   BlsToExecutionChange `json:"message" validate:"required"`
-	Signature string               `json:"signature" validate:"required"`
-}
-
-type BlsToExecutionChange struct {
-	ValidatorIndex     string `json:"validator_index" validate:"required"`
-	FromBlsPubkey      string `json:"from_bls_pubkey" validate:"required"`
-	ToExecutionAddress string `json:"to_execution_address" validate:"required"`
-}
-
-func (b *SignedBeaconBlock) ToGeneric() (*eth.GenericSignedBeaconBlock, error) {
-	sig, err := hexutil.Decode(b.Signature)
-	if err != nil {
-		return nil, errors.Wrap(err, "could not decode b.Signature")
-	}
-	slot, err := strconv.ParseUint(b.Message.Slot, 10, 64)
-	if err != nil {
-		return nil, errors.Wrap(err, "could not decode b.Message.Slot")
-	}
-	proposerIndex, err := strconv.ParseUint(b.Message.ProposerIndex, 10, 64)
-	if err != nil {
-		return nil, errors.Wrap(err, "could not decode b.Message.ProposerIndex")
-	}
-	parentRoot, err := hexutil.Decode(b.Message.ParentRoot)
-	if err != nil {
-		return nil, errors.Wrap(err, "could not decode b.Message.ParentRoot")
-	}
-	stateRoot, err := hexutil.Decode(b.Message.StateRoot)
-	if err != nil {
-		return nil, errors.Wrap(err, "could not decode b.Message.StateRoot")
-	}
-	randaoReveal, err := hexutil.Decode(b.Message.Body.RandaoReveal)
-	if err != nil {
-		return nil, errors.Wrap(err, "could not decode b.Message.Body.RandaoReveal")
-	}
-	depositRoot, err := hexutil.Decode(b.Message.Body.Eth1Data.DepositRoot)
-	if err != nil {
-		return nil, errors.Wrap(err, "could not decode b.Message.Body.Eth1Data.DepositRoot")
-	}
-	depositCount, err := strconv.ParseUint(b.Message.Body.Eth1Data.DepositCount, 10, 64)
-	if err != nil {
-		return nil, errors.Wrap(err, "could not decode b.Message.Body.Eth1Data.DepositCount")
-	}
-	blockHash, err := hexutil.Decode(b.Message.Body.Eth1Data.BlockHash)
-	if err != nil {
-		return nil, errors.Wrap(err, "could not decode b.Message.Body.Eth1Data.BlockHash")
-	}
-	graffiti, err := hexutil.Decode(b.Message.Body.Graffiti)
-	if err != nil {
-		return nil, errors.Wrap(err, "could not decode b.Message.Body.Graffiti")
-	}
-	proposerSlashings, err := convertProposerSlashings(b.Message.Body.ProposerSlashings)
-	if err != nil {
-		return nil, err
-	}
-	attesterSlashings, err := convertAttesterSlashings(b.Message.Body.AttesterSlashings)
-	if err != nil {
-		return nil, err
-	}
-	atts, err := convertAtts(b.Message.Body.Attestations)
-	if err != nil {
-		return nil, err
-	}
-	deposits, err := convertDeposits(b.Message.Body.Deposits)
-	if err != nil {
-		return nil, err
-	}
-	exits, err := convertExits(b.Message.Body.VoluntaryExits)
-	if err != nil {
-		return nil, err
-	}
-
-	block := &eth.SignedBeaconBlock{
-		Block: &eth.BeaconBlock{
-			Slot:          primitives.Slot(slot),
-			ProposerIndex: primitives.ValidatorIndex(proposerIndex),
-			ParentRoot:    parentRoot,
-			StateRoot:     stateRoot,
-			Body: &eth.BeaconBlockBody{
-				RandaoReveal: randaoReveal,
-				Eth1Data: &eth.Eth1Data{
-					DepositRoot:  depositRoot,
-					DepositCount: depositCount,
-					BlockHash:    blockHash,
-				},
-				Graffiti:          graffiti,
-				ProposerSlashings: proposerSlashings,
-				AttesterSlashings: attesterSlashings,
-				Attestations:      atts,
-				Deposits:          deposits,
-				VoluntaryExits:    exits,
-			},
-		},
-		Signature: sig,
-	}
-	return &eth.GenericSignedBeaconBlock{Block: &eth.GenericSignedBeaconBlock_Phase0{Phase0: block}}, nil
-}
-
-func (b *SignedBeaconBlockAltair) ToGeneric() (*eth.GenericSignedBeaconBlock, error) {
-	sig, err := hexutil.Decode(b.Signature)
-	if err != nil {
-		return nil, errors.Wrap(err, "could not decode b.Signature")
-	}
-	slot, err := strconv.ParseUint(b.Message.Slot, 10, 64)
-	if err != nil {
-		return nil, errors.Wrap(err, "could not decode b.Message.Slot")
-	}
-	proposerIndex, err := strconv.ParseUint(b.Message.ProposerIndex, 10, 64)
-	if err != nil {
-		return nil, errors.Wrap(err, "could not decode b.Message.ProposerIndex")
-	}
-	parentRoot, err := hexutil.Decode(b.Message.ParentRoot)
-	if err != nil {
-		return nil, errors.Wrap(err, "could not decode b.Message.ParentRoot")
-	}
-	stateRoot, err := hexutil.Decode(b.Message.StateRoot)
-	if err != nil {
-		return nil, errors.Wrap(err, "could not decode b.Message.StateRoot")
-	}
-	randaoReveal, err := hexutil.Decode(b.Message.Body.RandaoReveal)
-	if err != nil {
-		return nil, errors.Wrap(err, "could not decode b.Message.Body.RandaoReveal")
-	}
-	depositRoot, err := hexutil.Decode(b.Message.Body.Eth1Data.DepositRoot)
-	if err != nil {
-		return nil, errors.Wrap(err, "could not decode b.Message.Body.Eth1Data.DepositRoot")
-	}
-	depositCount, err := strconv.ParseUint(b.Message.Body.Eth1Data.DepositCount, 10, 64)
-	if err != nil {
-		return nil, errors.Wrap(err, "could not decode b.Message.Body.Eth1Data.DepositCount")
-	}
-	blockHash, err := hexutil.Decode(b.Message.Body.Eth1Data.BlockHash)
-	if err != nil {
-		return nil, errors.Wrap(err, "could not decode b.Message.Body.Eth1Data.BlockHash")
-	}
-	graffiti, err := hexutil.Decode(b.Message.Body.Graffiti)
-	if err != nil {
-		return nil, errors.Wrap(err, "could not decode b.Message.Body.Graffiti")
-	}
-	proposerSlashings, err := convertProposerSlashings(b.Message.Body.ProposerSlashings)
-	if err != nil {
-		return nil, err
-	}
-	attesterSlashings, err := convertAttesterSlashings(b.Message.Body.AttesterSlashings)
-	if err != nil {
-		return nil, err
-	}
-	atts, err := convertAtts(b.Message.Body.Attestations)
-	if err != nil {
-		return nil, err
-	}
-	deposits, err := convertDeposits(b.Message.Body.Deposits)
-	if err != nil {
-		return nil, err
-	}
-	exits, err := convertExits(b.Message.Body.VoluntaryExits)
-	if err != nil {
-		return nil, err
-	}
-	syncCommitteeBits, err := bytesutil.FromHexString(b.Message.Body.SyncAggregate.SyncCommitteeBits)
-	if err != nil {
-		return nil, errors.Wrap(err, "could not decode b.Message.Body.SyncAggregate.SyncCommitteeBits")
-	}
-	syncCommitteeSig, err := hexutil.Decode(b.Message.Body.SyncAggregate.SyncCommitteeSignature)
-	if err != nil {
-		return nil, errors.Wrap(err, "could not decode b.Message.Body.SyncAggregate.SyncCommitteeSignature")
-	}
-
-	block := &eth.SignedBeaconBlockAltair{
-		Block: &eth.BeaconBlockAltair{
-			Slot:          primitives.Slot(slot),
-			ProposerIndex: primitives.ValidatorIndex(proposerIndex),
-			ParentRoot:    parentRoot,
-			StateRoot:     stateRoot,
-			Body: &eth.BeaconBlockBodyAltair{
-				RandaoReveal: randaoReveal,
-				Eth1Data: &eth.Eth1Data{
-					DepositRoot:  depositRoot,
-					DepositCount: depositCount,
-					BlockHash:    blockHash,
-				},
-				Graffiti:          graffiti,
-				ProposerSlashings: proposerSlashings,
-				AttesterSlashings: attesterSlashings,
-				Attestations:      atts,
-				Deposits:          deposits,
-				VoluntaryExits:    exits,
-				SyncAggregate: &eth.SyncAggregate{
-					SyncCommitteeBits:      syncCommitteeBits,
-					SyncCommitteeSignature: syncCommitteeSig,
-				},
-			},
-		},
-		Signature: sig,
-	}
-	return &eth.GenericSignedBeaconBlock{Block: &eth.GenericSignedBeaconBlock_Altair{Altair: block}}, nil
-}
-
-func (b *SignedBeaconBlockBellatrix) ToGeneric() (*eth.GenericSignedBeaconBlock, error) {
-	sig, err := hexutil.Decode(b.Signature)
-	if err != nil {
-		return nil, errors.Wrap(err, "could not decode b.Signature")
-	}
-	slot, err := strconv.ParseUint(b.Message.Slot, 10, 64)
-	if err != nil {
-		return nil, errors.Wrap(err, "could not decode b.Message.Slot")
-	}
-	proposerIndex, err := strconv.ParseUint(b.Message.ProposerIndex, 10, 64)
-	if err != nil {
-		return nil, errors.Wrap(err, "could not decode b.Message.ProposerIndex")
-	}
-	parentRoot, err := hexutil.Decode(b.Message.ParentRoot)
-	if err != nil {
-		return nil, errors.Wrap(err, "could not decode b.Message.ParentRoot")
-	}
-	stateRoot, err := hexutil.Decode(b.Message.StateRoot)
-	if err != nil {
-		return nil, errors.Wrap(err, "could not decode b.Message.StateRoot")
-	}
-	randaoReveal, err := hexutil.Decode(b.Message.Body.RandaoReveal)
-	if err != nil {
-		return nil, errors.Wrap(err, "could not decode b.Message.Body.RandaoReveal")
-	}
-	depositRoot, err := hexutil.Decode(b.Message.Body.Eth1Data.DepositRoot)
-	if err != nil {
-		return nil, errors.Wrap(err, "could not decode b.Message.Body.Eth1Data.DepositRoot")
-	}
-	depositCount, err := strconv.ParseUint(b.Message.Body.Eth1Data.DepositCount, 10, 64)
-	if err != nil {
-		return nil, errors.Wrap(err, "could not decode b.Message.Body.Eth1Data.DepositCount")
-	}
-	blockHash, err := hexutil.Decode(b.Message.Body.Eth1Data.BlockHash)
-	if err != nil {
-		return nil, errors.Wrap(err, "could not decode b.Message.Body.Eth1Data.BlockHash")
-	}
-	graffiti, err := hexutil.Decode(b.Message.Body.Graffiti)
-	if err != nil {
-		return nil, errors.Wrap(err, "could not decode b.Message.Body.Graffiti")
-	}
-	proposerSlashings, err := convertProposerSlashings(b.Message.Body.ProposerSlashings)
-	if err != nil {
-		return nil, err
-	}
-	attesterSlashings, err := convertAttesterSlashings(b.Message.Body.AttesterSlashings)
-	if err != nil {
-		return nil, err
-	}
-	atts, err := convertAtts(b.Message.Body.Attestations)
-	if err != nil {
-		return nil, err
-	}
-	deposits, err := convertDeposits(b.Message.Body.Deposits)
-	if err != nil {
-		return nil, err
-	}
-	exits, err := convertExits(b.Message.Body.VoluntaryExits)
-	if err != nil {
-		return nil, err
-	}
-	syncCommitteeBits, err := bytesutil.FromHexString(b.Message.Body.SyncAggregate.SyncCommitteeBits)
-	if err != nil {
-		return nil, errors.Wrap(err, "could not decode b.Message.Body.SyncAggregate.SyncCommitteeBits")
-	}
-	syncCommitteeSig, err := hexutil.Decode(b.Message.Body.SyncAggregate.SyncCommitteeSignature)
-	if err != nil {
-		return nil, errors.Wrap(err, "could not decode b.Message.Body.SyncAggregate.SyncCommitteeSignature")
-	}
-	payloadParentHash, err := hexutil.Decode(b.Message.Body.ExecutionPayload.ParentHash)
-	if err != nil {
-		return nil, errors.Wrap(err, "could not decode b.Message.Body.ExecutionPayload.ParentHash")
-	}
-	payloadFeeRecipient, err := hexutil.Decode(b.Message.Body.ExecutionPayload.FeeRecipient)
-	if err != nil {
-		return nil, errors.Wrap(err, "could not decode b.Message.Body.ExecutionPayload.FeeRecipient")
-	}
-	payloadStateRoot, err := hexutil.Decode(b.Message.Body.ExecutionPayload.StateRoot)
-	if err != nil {
-		return nil, errors.Wrap(err, "could not decode b.Message.Body.ExecutionPayload.StateRoot")
-	}
-	payloadReceiptsRoot, err := hexutil.Decode(b.Message.Body.ExecutionPayload.ReceiptsRoot)
-	if err != nil {
-		return nil, errors.Wrap(err, "could not decode b.Message.Body.ExecutionPayload.ReceiptsRoot")
-	}
-	payloadLogsBloom, err := hexutil.Decode(b.Message.Body.ExecutionPayload.LogsBloom)
-	if err != nil {
-		return nil, errors.Wrap(err, "could not decode b.Message.Body.ExecutionPayload.LogsBloom")
-	}
-	payloadPrevRandao, err := hexutil.Decode(b.Message.Body.ExecutionPayload.PrevRandao)
-	if err != nil {
-		return nil, errors.Wrap(err, "could not decode b.Message.Body.ExecutionPayload.PrevRandao")
-	}
-	payloadBlockNumber, err := strconv.ParseUint(b.Message.Body.ExecutionPayload.BlockNumber, 10, 64)
-	if err != nil {
-		return nil, errors.Wrap(err, "could not decode b.Message.Body.ExecutionPayload.BlockNumber")
-	}
-	payloadGasLimit, err := strconv.ParseUint(b.Message.Body.ExecutionPayload.GasLimit, 10, 64)
-	if err != nil {
-		return nil, errors.Wrap(err, "could not decode b.Message.Body.ExecutionPayload.GasLimit")
-	}
-	payloadGasUsed, err := strconv.ParseUint(b.Message.Body.ExecutionPayload.GasUsed, 10, 64)
-	if err != nil {
-		return nil, errors.Wrap(err, "could not decode b.Message.Body.ExecutionPayload.GasUsed")
-	}
-	payloadTimestamp, err := strconv.ParseUint(b.Message.Body.ExecutionPayload.Timestamp, 10, 64)
-	if err != nil {
-		return nil, errors.Wrap(err, "could not decode b.Message.Body.ExecutionPayload.Timestamp")
-	}
-	payloadExtraData, err := hexutil.Decode(b.Message.Body.ExecutionPayload.ExtraData)
-	if err != nil {
-		return nil, errors.Wrap(err, "could not decode b.Message.Body.ExecutionPayload.ExtraData")
-	}
-	payloadBaseFeePerGas, err := uint256ToHex(b.Message.Body.ExecutionPayload.BaseFeePerGas)
-	if err != nil {
-		return nil, errors.Wrap(err, "could not decode b.Message.Body.ExecutionPayload.BaseFeePerGas")
-	}
-	payloadBlockHash, err := hexutil.Decode(b.Message.Body.ExecutionPayload.BlockHash)
-	if err != nil {
-		return nil, errors.Wrap(err, "could not decode b.Message.Body.ExecutionPayload.BlockHash")
-	}
-	payloadTxs := make([][]byte, len(b.Message.Body.ExecutionPayload.Transactions))
-	for i, tx := range b.Message.Body.ExecutionPayload.Transactions {
-		payloadTxs[i], err = hexutil.Decode(tx)
-		if err != nil {
-			return nil, errors.Wrapf(err, "could not decode b.Message.Body.ExecutionPayload.Transactions[%d]", i)
-		}
-	}
-
-	block := &eth.SignedBeaconBlockBellatrix{
-		Block: &eth.BeaconBlockBellatrix{
-			Slot:          primitives.Slot(slot),
-			ProposerIndex: primitives.ValidatorIndex(proposerIndex),
-			ParentRoot:    parentRoot,
-			StateRoot:     stateRoot,
-			Body: &eth.BeaconBlockBodyBellatrix{
-				RandaoReveal: randaoReveal,
-				Eth1Data: &eth.Eth1Data{
-					DepositRoot:  depositRoot,
-					DepositCount: depositCount,
-					BlockHash:    blockHash,
-				},
-				Graffiti:          graffiti,
-				ProposerSlashings: proposerSlashings,
-				AttesterSlashings: attesterSlashings,
-				Attestations:      atts,
-				Deposits:          deposits,
-				VoluntaryExits:    exits,
-				SyncAggregate: &eth.SyncAggregate{
-					SyncCommitteeBits:      syncCommitteeBits,
-					SyncCommitteeSignature: syncCommitteeSig,
-				},
-				ExecutionPayload: &enginev1.ExecutionPayload{
-					ParentHash:    payloadParentHash,
-					FeeRecipient:  payloadFeeRecipient,
-					StateRoot:     payloadStateRoot,
-					ReceiptsRoot:  payloadReceiptsRoot,
-					LogsBloom:     payloadLogsBloom,
-					PrevRandao:    payloadPrevRandao,
-					BlockNumber:   payloadBlockNumber,
-					GasLimit:      payloadGasLimit,
-					GasUsed:       payloadGasUsed,
-					Timestamp:     payloadTimestamp,
-					ExtraData:     payloadExtraData,
-					BaseFeePerGas: payloadBaseFeePerGas,
-					BlockHash:     payloadBlockHash,
-					Transactions:  payloadTxs,
-				},
-			},
-		},
-		Signature: sig,
-	}
-	return &eth.GenericSignedBeaconBlock{Block: &eth.GenericSignedBeaconBlock_Bellatrix{Bellatrix: block}}, nil
-}
-
-func (b *SignedBlindedBeaconBlockBellatrix) ToGeneric() (*eth.GenericSignedBeaconBlock, error) {
-	sig, err := hexutil.Decode(b.Signature)
-	if err != nil {
-		return nil, errors.Wrap(err, "could not decode b.Signature")
-	}
-	slot, err := strconv.ParseUint(b.Message.Slot, 10, 64)
-	if err != nil {
-		return nil, errors.Wrap(err, "could not decode b.Message.Slot")
-	}
-	proposerIndex, err := strconv.ParseUint(b.Message.ProposerIndex, 10, 64)
-	if err != nil {
-		return nil, errors.Wrap(err, "could not decode b.Message.ProposerIndex")
-	}
-	parentRoot, err := hexutil.Decode(b.Message.ParentRoot)
-	if err != nil {
-		return nil, errors.Wrap(err, "could not decode b.Message.ParentRoot")
-	}
-	stateRoot, err := hexutil.Decode(b.Message.StateRoot)
-	if err != nil {
-		return nil, errors.Wrap(err, "could not decode b.Message.StateRoot")
-	}
-	randaoReveal, err := hexutil.Decode(b.Message.Body.RandaoReveal)
-	if err != nil {
-		return nil, errors.Wrap(err, "could not decode b.Message.Body.RandaoReveal")
-	}
-	depositRoot, err := hexutil.Decode(b.Message.Body.Eth1Data.DepositRoot)
-	if err != nil {
-		return nil, errors.Wrap(err, "could not decode b.Message.Body.Eth1Data.DepositRoot")
-	}
-	depositCount, err := strconv.ParseUint(b.Message.Body.Eth1Data.DepositCount, 10, 64)
-	if err != nil {
-		return nil, errors.Wrap(err, "could not decode b.Message.Body.Eth1Data.DepositCount")
-	}
-	blockHash, err := hexutil.Decode(b.Message.Body.Eth1Data.BlockHash)
-	if err != nil {
-		return nil, errors.Wrap(err, "could not decode b.Message.Body.Eth1Data.BlockHash")
-	}
-	graffiti, err := hexutil.Decode(b.Message.Body.Graffiti)
-	if err != nil {
-		return nil, errors.Wrap(err, "could not decode b.Message.Body.Graffiti")
-	}
-	proposerSlashings, err := convertProposerSlashings(b.Message.Body.ProposerSlashings)
-	if err != nil {
-		return nil, err
-	}
-	attesterSlashings, err := convertAttesterSlashings(b.Message.Body.AttesterSlashings)
-	if err != nil {
-		return nil, err
-	}
-	atts, err := convertAtts(b.Message.Body.Attestations)
-	if err != nil {
-		return nil, err
-	}
-	deposits, err := convertDeposits(b.Message.Body.Deposits)
-	if err != nil {
-		return nil, err
-	}
-	exits, err := convertExits(b.Message.Body.VoluntaryExits)
-	if err != nil {
-		return nil, err
-	}
-	syncCommitteeBits, err := bytesutil.FromHexString(b.Message.Body.SyncAggregate.SyncCommitteeBits)
-	if err != nil {
-		return nil, errors.Wrap(err, "could not decode b.Message.Body.SyncAggregate.SyncCommitteeBits")
-	}
-	syncCommitteeSig, err := hexutil.Decode(b.Message.Body.SyncAggregate.SyncCommitteeSignature)
-	if err != nil {
-		return nil, errors.Wrap(err, "could not decode b.Message.Body.SyncAggregate.SyncCommitteeSignature")
-	}
-	payloadParentHash, err := hexutil.Decode(b.Message.Body.ExecutionPayloadHeader.ParentHash)
-	if err != nil {
-		return nil, errors.Wrap(err, "could not decode b.Message.Body.ExecutionPayloadHeader.ParentHash")
-	}
-	payloadFeeRecipient, err := hexutil.Decode(b.Message.Body.ExecutionPayloadHeader.FeeRecipient)
-	if err != nil {
-		return nil, errors.Wrap(err, "could not decode b.Message.Body.ExecutionPayloadHeader.FeeRecipient")
-	}
-	payloadStateRoot, err := hexutil.Decode(b.Message.Body.ExecutionPayloadHeader.StateRoot)
-	if err != nil {
-		return nil, errors.Wrap(err, "could not decode b.Message.Body.ExecutionPayloadHeader.StateRoot")
-	}
-	payloadReceiptsRoot, err := hexutil.Decode(b.Message.Body.ExecutionPayloadHeader.ReceiptsRoot)
-	if err != nil {
-		return nil, errors.Wrap(err, "could not decode b.Message.Body.ExecutionPayloadHeader.ReceiptsRoot")
-	}
-	payloadLogsBloom, err := hexutil.Decode(b.Message.Body.ExecutionPayloadHeader.LogsBloom)
-	if err != nil {
-		return nil, errors.Wrap(err, "could not decode b.Message.Body.ExecutionPayloadHeader.LogsBloom")
-	}
-	payloadPrevRandao, err := hexutil.Decode(b.Message.Body.ExecutionPayloadHeader.PrevRandao)
-	if err != nil {
-		return nil, errors.Wrap(err, "could not decode b.Message.Body.ExecutionPayloadHeader.PrevRandao")
-	}
-	payloadBlockNumber, err := strconv.ParseUint(b.Message.Body.ExecutionPayloadHeader.BlockNumber, 10, 64)
-	if err != nil {
-		return nil, errors.Wrap(err, "could not decode b.Message.Body.ExecutionPayloadHeader.BlockNumber")
-	}
-	payloadGasLimit, err := strconv.ParseUint(b.Message.Body.ExecutionPayloadHeader.GasLimit, 10, 64)
-	if err != nil {
-		return nil, errors.Wrap(err, "could not decode b.Message.Body.ExecutionPayloadHeader.GasLimit")
-	}
-	payloadGasUsed, err := strconv.ParseUint(b.Message.Body.ExecutionPayloadHeader.GasUsed, 10, 64)
-	if err != nil {
-		return nil, errors.Wrap(err, "could not decode b.Message.Body.ExecutionPayloadHeader.GasUsed")
-	}
-	payloadTimestamp, err := strconv.ParseUint(b.Message.Body.ExecutionPayloadHeader.Timestamp, 10, 64)
-	if err != nil {
-		return nil, errors.Wrap(err, "could not decode b.Message.Body.ExecutionPayloadHeader.Timestamp")
-	}
-	payloadExtraData, err := hexutil.Decode(b.Message.Body.ExecutionPayloadHeader.ExtraData)
-	if err != nil {
-		return nil, errors.Wrap(err, "could not decode b.Message.Body.ExecutionPayloadHeader.ExtraData")
-	}
-	payloadBaseFeePerGas, err := uint256ToHex(b.Message.Body.ExecutionPayloadHeader.BaseFeePerGas)
-	if err != nil {
-		return nil, errors.Wrap(err, "could not decode b.Message.Body.ExecutionPayloadHeader.BaseFeePerGas")
-	}
-	payloadBlockHash, err := hexutil.Decode(b.Message.Body.ExecutionPayloadHeader.BlockHash)
-	if err != nil {
-		return nil, errors.Wrap(err, "could not decode b.Message.Body.ExecutionPayloadHeader.BlockHash")
-	}
-	payloadTxsRoot, err := hexutil.Decode(b.Message.Body.ExecutionPayloadHeader.TransactionsRoot)
-	if err != nil {
-		return nil, errors.Wrap(err, "could not decode b.Message.Body.ExecutionPayloadHeader.TransactionsRoot")
-	}
-
-	block := &eth.SignedBlindedBeaconBlockBellatrix{
-		Block: &eth.BlindedBeaconBlockBellatrix{
-			Slot:          primitives.Slot(slot),
-			ProposerIndex: primitives.ValidatorIndex(proposerIndex),
-			ParentRoot:    parentRoot,
-			StateRoot:     stateRoot,
-			Body: &eth.BlindedBeaconBlockBodyBellatrix{
-				RandaoReveal: randaoReveal,
-				Eth1Data: &eth.Eth1Data{
-					DepositRoot:  depositRoot,
-					DepositCount: depositCount,
-					BlockHash:    blockHash,
-				},
-				Graffiti:          graffiti,
-				ProposerSlashings: proposerSlashings,
-				AttesterSlashings: attesterSlashings,
-				Attestations:      atts,
-				Deposits:          deposits,
-				VoluntaryExits:    exits,
-				SyncAggregate: &eth.SyncAggregate{
-					SyncCommitteeBits:      syncCommitteeBits,
-					SyncCommitteeSignature: syncCommitteeSig,
-				},
-				ExecutionPayloadHeader: &enginev1.ExecutionPayloadHeader{
-					ParentHash:       payloadParentHash,
-					FeeRecipient:     payloadFeeRecipient,
-					StateRoot:        payloadStateRoot,
-					ReceiptsRoot:     payloadReceiptsRoot,
-					LogsBloom:        payloadLogsBloom,
-					PrevRandao:       payloadPrevRandao,
-					BlockNumber:      payloadBlockNumber,
-					GasLimit:         payloadGasLimit,
-					GasUsed:          payloadGasUsed,
-					Timestamp:        payloadTimestamp,
-					ExtraData:        payloadExtraData,
-					BaseFeePerGas:    payloadBaseFeePerGas,
-					BlockHash:        payloadBlockHash,
-					TransactionsRoot: payloadTxsRoot,
-				},
-			},
-		},
-		Signature: sig,
-	}
-	return &eth.GenericSignedBeaconBlock{Block: &eth.GenericSignedBeaconBlock_BlindedBellatrix{BlindedBellatrix: block}}, nil
-}
-
-func (b *SignedBeaconBlockCapella) ToGeneric() (*eth.GenericSignedBeaconBlock, error) {
-	sig, err := hexutil.Decode(b.Signature)
-	if err != nil {
-		return nil, errors.Wrap(err, "could not decode b.Signature")
-	}
-	slot, err := strconv.ParseUint(b.Message.Slot, 10, 64)
-	if err != nil {
-		return nil, errors.Wrap(err, "could not decode b.Message.Slot")
-	}
-	proposerIndex, err := strconv.ParseUint(b.Message.ProposerIndex, 10, 64)
-	if err != nil {
-		return nil, errors.Wrap(err, "could not decode b.Message.ProposerIndex")
-	}
-	parentRoot, err := hexutil.Decode(b.Message.ParentRoot)
-	if err != nil {
-		return nil, errors.Wrap(err, "could not decode b.Message.ParentRoot")
-	}
-	stateRoot, err := hexutil.Decode(b.Message.StateRoot)
-	if err != nil {
-		return nil, errors.Wrap(err, "could not decode b.Message.StateRoot")
-	}
-	randaoReveal, err := hexutil.Decode(b.Message.Body.RandaoReveal)
-	if err != nil {
-		return nil, errors.Wrap(err, "could not decode b.Message.Body.RandaoReveal")
-	}
-	depositRoot, err := hexutil.Decode(b.Message.Body.Eth1Data.DepositRoot)
-	if err != nil {
-		return nil, errors.Wrap(err, "could not decode b.Message.Body.Eth1Data.DepositRoot")
-	}
-	depositCount, err := strconv.ParseUint(b.Message.Body.Eth1Data.DepositCount, 10, 64)
-	if err != nil {
-		return nil, errors.Wrap(err, "could not decode b.Message.Body.Eth1Data.DepositCount")
-	}
-	blockHash, err := hexutil.Decode(b.Message.Body.Eth1Data.BlockHash)
-	if err != nil {
-		return nil, errors.Wrap(err, "could not decode b.Message.Body.Eth1Data.BlockHash")
-	}
-	graffiti, err := hexutil.Decode(b.Message.Body.Graffiti)
-	if err != nil {
-		return nil, errors.Wrap(err, "could not decode b.Message.Body.Graffiti")
-	}
-	proposerSlashings, err := convertProposerSlashings(b.Message.Body.ProposerSlashings)
-	if err != nil {
-		return nil, err
-	}
-	attesterSlashings, err := convertAttesterSlashings(b.Message.Body.AttesterSlashings)
-	if err != nil {
-		return nil, err
-	}
-	atts, err := convertAtts(b.Message.Body.Attestations)
-	if err != nil {
-		return nil, err
-	}
-	deposits, err := convertDeposits(b.Message.Body.Deposits)
-	if err != nil {
-		return nil, err
-	}
-	exits, err := convertExits(b.Message.Body.VoluntaryExits)
-	if err != nil {
-		return nil, err
-	}
-	syncCommitteeBits, err := bytesutil.FromHexString(b.Message.Body.SyncAggregate.SyncCommitteeBits)
-	if err != nil {
-		return nil, errors.Wrap(err, "could not decode b.Message.Body.SyncAggregate.SyncCommitteeBits")
-	}
-	syncCommitteeSig, err := hexutil.Decode(b.Message.Body.SyncAggregate.SyncCommitteeSignature)
-	if err != nil {
-		return nil, errors.Wrap(err, "could not decode b.Message.Body.SyncAggregate.SyncCommitteeSignature")
-	}
-	payloadParentHash, err := hexutil.Decode(b.Message.Body.ExecutionPayload.ParentHash)
-	if err != nil {
-		return nil, errors.Wrap(err, "could not decode b.Message.Body.ExecutionPayload.ParentHash")
-	}
-	payloadFeeRecipient, err := hexutil.Decode(b.Message.Body.ExecutionPayload.FeeRecipient)
-	if err != nil {
-		return nil, errors.Wrap(err, "could not decode b.Message.Body.ExecutionPayload.FeeRecipient")
-	}
-	payloadStateRoot, err := hexutil.Decode(b.Message.Body.ExecutionPayload.StateRoot)
-	if err != nil {
-		return nil, errors.Wrap(err, "could not decode b.Message.Body.ExecutionPayload.StateRoot")
-	}
-	payloadReceiptsRoot, err := hexutil.Decode(b.Message.Body.ExecutionPayload.ReceiptsRoot)
-	if err != nil {
-		return nil, errors.Wrap(err, "could not decode b.Message.Body.ExecutionPayload.ReceiptsRoot")
-	}
-	payloadLogsBloom, err := hexutil.Decode(b.Message.Body.ExecutionPayload.LogsBloom)
-	if err != nil {
-		return nil, errors.Wrap(err, "could not decode b.Message.Body.ExecutionPayload.LogsBloom")
-	}
-	payloadPrevRandao, err := hexutil.Decode(b.Message.Body.ExecutionPayload.PrevRandao)
-	if err != nil {
-		return nil, errors.Wrap(err, "could not decode b.Message.Body.ExecutionPayload.PrevRandao")
-	}
-	payloadBlockNumber, err := strconv.ParseUint(b.Message.Body.ExecutionPayload.BlockNumber, 10, 64)
-	if err != nil {
-		return nil, errors.Wrap(err, "could not decode b.Message.Body.ExecutionPayload.BlockNumber")
-	}
-	payloadGasLimit, err := strconv.ParseUint(b.Message.Body.ExecutionPayload.GasLimit, 10, 64)
-	if err != nil {
-		return nil, errors.Wrap(err, "could not decode b.Message.Body.ExecutionPayload.GasLimit")
-	}
-	payloadGasUsed, err := strconv.ParseUint(b.Message.Body.ExecutionPayload.GasUsed, 10, 64)
-	if err != nil {
-		return nil, errors.Wrap(err, "could not decode b.Message.Body.ExecutionPayload.GasUsed")
-	}
-	payloadTimestamp, err := strconv.ParseUint(b.Message.Body.ExecutionPayload.Timestamp, 10, 64)
-	if err != nil {
-		return nil, errors.Wrap(err, "could not decode b.Message.Body.ExecutionPayload.Timestamp")
-	}
-	payloadExtraData, err := hexutil.Decode(b.Message.Body.ExecutionPayload.ExtraData)
-	if err != nil {
-		return nil, errors.Wrap(err, "could not decode b.Message.Body.ExecutionPayload.ExtraData")
-	}
-	payloadBaseFeePerGas, err := uint256ToHex(b.Message.Body.ExecutionPayload.BaseFeePerGas)
-	if err != nil {
-		return nil, errors.Wrap(err, "could not decode b.Message.Body.ExecutionPayload.BaseFeePerGas")
-	}
-	payloadBlockHash, err := hexutil.Decode(b.Message.Body.ExecutionPayload.BlockHash)
-	if err != nil {
-		return nil, errors.Wrap(err, "could not decode b.Message.Body.ExecutionPayload.BlockHash")
-	}
-	txs := make([][]byte, len(b.Message.Body.ExecutionPayload.Transactions))
-	for i, tx := range b.Message.Body.ExecutionPayload.Transactions {
-		txs[i], err = hexutil.Decode(tx)
-		if err != nil {
-			return nil, errors.Wrapf(err, "could not decode b.Message.Body.ExecutionPayload.Transactions[%d]", i)
-		}
-	}
-	withdrawals := make([]*enginev1.Withdrawal, len(b.Message.Body.ExecutionPayload.Withdrawals))
-	for i, w := range b.Message.Body.ExecutionPayload.Withdrawals {
-		withdrawalIndex, err := strconv.ParseUint(w.WithdrawalIndex, 10, 64)
-		if err != nil {
-			return nil, errors.Wrapf(err, "could not decode b.Message.Body.ExecutionPayload.Withdrawals[%d].WithdrawalIndex", i)
-		}
-		validatorIndex, err := strconv.ParseUint(w.ValidatorIndex, 10, 64)
-		if err != nil {
-			return nil, errors.Wrapf(err, "could not decode b.Message.Body.ExecutionPayload.Withdrawals[%d].ValidatorIndex", i)
-		}
-		address, err := hexutil.Decode(w.ExecutionAddress)
-		if err != nil {
-			return nil, errors.Wrapf(err, "could not decode b.Message.Body.ExecutionPayload.Withdrawals[%d].ExecutionAddress", i)
-		}
-		amount, err := strconv.ParseUint(w.Amount, 10, 64)
-		if err != nil {
-			return nil, errors.Wrapf(err, "could not decode b.Message.Body.ExecutionPayload.Withdrawals[%d].Amount", i)
-		}
-		withdrawals[i] = &enginev1.Withdrawal{
-			Index:          withdrawalIndex,
-			ValidatorIndex: primitives.ValidatorIndex(validatorIndex),
-			Address:        address,
-			Amount:         amount,
-		}
-	}
-	blsChanges, err := convertBlsChanges(b.Message.Body.BlsToExecutionChanges)
-	if err != nil {
-		return nil, err
-	}
-
-	block := &eth.SignedBeaconBlockCapella{
-		Block: &eth.BeaconBlockCapella{
-			Slot:          primitives.Slot(slot),
-			ProposerIndex: primitives.ValidatorIndex(proposerIndex),
-			ParentRoot:    parentRoot,
-			StateRoot:     stateRoot,
-			Body: &eth.BeaconBlockBodyCapella{
-				RandaoReveal: randaoReveal,
-				Eth1Data: &eth.Eth1Data{
-					DepositRoot:  depositRoot,
-					DepositCount: depositCount,
-					BlockHash:    blockHash,
-				},
-				Graffiti:          graffiti,
-				ProposerSlashings: proposerSlashings,
-				AttesterSlashings: attesterSlashings,
-				Attestations:      atts,
-				Deposits:          deposits,
-				VoluntaryExits:    exits,
-				SyncAggregate: &eth.SyncAggregate{
-					SyncCommitteeBits:      syncCommitteeBits,
-					SyncCommitteeSignature: syncCommitteeSig,
-				},
-				ExecutionPayload: &enginev1.ExecutionPayloadCapella{
-					ParentHash:    payloadParentHash,
-					FeeRecipient:  payloadFeeRecipient,
-					StateRoot:     payloadStateRoot,
-					ReceiptsRoot:  payloadReceiptsRoot,
-					LogsBloom:     payloadLogsBloom,
-					PrevRandao:    payloadPrevRandao,
-					BlockNumber:   payloadBlockNumber,
-					GasLimit:      payloadGasLimit,
-					GasUsed:       payloadGasUsed,
-					Timestamp:     payloadTimestamp,
-					ExtraData:     payloadExtraData,
-					BaseFeePerGas: payloadBaseFeePerGas,
-					BlockHash:     payloadBlockHash,
-					Transactions:  txs,
-					Withdrawals:   withdrawals,
-				},
-				BlsToExecutionChanges: blsChanges,
-			},
-		},
-		Signature: sig,
-	}
-	return &eth.GenericSignedBeaconBlock{Block: &eth.GenericSignedBeaconBlock_Capella{Capella: block}}, nil
-}
-
-func (b *SignedBlindedBeaconBlockCapella) ToGeneric() (*eth.GenericSignedBeaconBlock, error) {
-	sig, err := hexutil.Decode(b.Signature)
-	if err != nil {
-		return nil, errors.Wrap(err, "could not decode b.Signature")
-	}
-	slot, err := strconv.ParseUint(b.Message.Slot, 10, 64)
-	if err != nil {
-		return nil, errors.Wrap(err, "could not decode b.Message.Slot")
-	}
-	proposerIndex, err := strconv.ParseUint(b.Message.ProposerIndex, 10, 64)
-	if err != nil {
-		return nil, errors.Wrap(err, "could not decode b.Message.ProposerIndex")
-	}
-	parentRoot, err := hexutil.Decode(b.Message.ParentRoot)
-	if err != nil {
-		return nil, errors.Wrap(err, "could not decode b.Message.ParentRoot")
-	}
-	stateRoot, err := hexutil.Decode(b.Message.StateRoot)
-	if err != nil {
-		return nil, errors.Wrap(err, "could not decode b.Message.StateRoot")
-	}
-	randaoReveal, err := hexutil.Decode(b.Message.Body.RandaoReveal)
-	if err != nil {
-		return nil, errors.Wrap(err, "could not decode b.Message.Body.RandaoReveal")
-	}
-	depositRoot, err := hexutil.Decode(b.Message.Body.Eth1Data.DepositRoot)
-	if err != nil {
-		return nil, errors.Wrap(err, "could not decode b.Message.Body.Eth1Data.DepositRoot")
-	}
-	depositCount, err := strconv.ParseUint(b.Message.Body.Eth1Data.DepositCount, 10, 64)
-	if err != nil {
-		return nil, errors.Wrap(err, "could not decode b.Message.Body.Eth1Data.DepositCount")
-	}
-	blockHash, err := hexutil.Decode(b.Message.Body.Eth1Data.BlockHash)
-	if err != nil {
-		return nil, errors.Wrap(err, "could not decode b.Message.Body.Eth1Data.BlockHash")
-	}
-	graffiti, err := hexutil.Decode(b.Message.Body.Graffiti)
-	if err != nil {
-		return nil, errors.Wrap(err, "could not decode b.Message.Body.Graffiti")
-	}
-	proposerSlashings, err := convertProposerSlashings(b.Message.Body.ProposerSlashings)
-	if err != nil {
-		return nil, err
-	}
-	attesterSlashings, err := convertAttesterSlashings(b.Message.Body.AttesterSlashings)
-	if err != nil {
-		return nil, err
-	}
-	atts, err := convertAtts(b.Message.Body.Attestations)
-	if err != nil {
-		return nil, err
-	}
-	deposits, err := convertDeposits(b.Message.Body.Deposits)
-	if err != nil {
-		return nil, err
-	}
-	exits, err := convertExits(b.Message.Body.VoluntaryExits)
-	if err != nil {
-		return nil, err
-	}
-	syncCommitteeBits, err := bytesutil.FromHexString(b.Message.Body.SyncAggregate.SyncCommitteeBits)
-	if err != nil {
-		return nil, errors.Wrap(err, "could not decode b.Message.Body.SyncAggregate.SyncCommitteeBits")
-	}
-	syncCommitteeSig, err := hexutil.Decode(b.Message.Body.SyncAggregate.SyncCommitteeSignature)
-	if err != nil {
-		return nil, errors.Wrap(err, "could not decode b.Message.Body.SyncAggregate.SyncCommitteeSignature")
-	}
-	payloadParentHash, err := hexutil.Decode(b.Message.Body.ExecutionPayloadHeader.ParentHash)
-	if err != nil {
-		return nil, errors.Wrap(err, "could not decode b.Message.Body.ExecutionPayloadHeader.ParentHash")
-	}
-	payloadFeeRecipient, err := hexutil.Decode(b.Message.Body.ExecutionPayloadHeader.FeeRecipient)
-	if err != nil {
-		return nil, errors.Wrap(err, "could not decode b.Message.Body.ExecutionPayloadHeader.FeeRecipient")
-	}
-	payloadStateRoot, err := hexutil.Decode(b.Message.Body.ExecutionPayloadHeader.StateRoot)
-	if err != nil {
-		return nil, errors.Wrap(err, "could not decode b.Message.Body.ExecutionPayloadHeader.StateRoot")
-	}
-	payloadReceiptsRoot, err := hexutil.Decode(b.Message.Body.ExecutionPayloadHeader.ReceiptsRoot)
-	if err != nil {
-		return nil, errors.Wrap(err, "could not decode b.Message.Body.ExecutionPayloadHeader.ReceiptsRoot")
-	}
-	payloadLogsBloom, err := hexutil.Decode(b.Message.Body.ExecutionPayloadHeader.LogsBloom)
-	if err != nil {
-		return nil, errors.Wrap(err, "could not decode b.Message.Body.ExecutionPayloadHeader.LogsBloom")
-	}
-	payloadPrevRandao, err := hexutil.Decode(b.Message.Body.ExecutionPayloadHeader.PrevRandao)
-	if err != nil {
-		return nil, errors.Wrap(err, "could not decode b.Message.Body.ExecutionPayloadHeader.PrevRandao")
-	}
-	payloadBlockNumber, err := strconv.ParseUint(b.Message.Body.ExecutionPayloadHeader.BlockNumber, 10, 64)
-	if err != nil {
-		return nil, errors.Wrap(err, "could not decode b.Message.Body.ExecutionPayloadHeader.BlockNumber")
-	}
-	payloadGasLimit, err := strconv.ParseUint(b.Message.Body.ExecutionPayloadHeader.GasLimit, 10, 64)
-	if err != nil {
-		return nil, errors.Wrap(err, "could not decode b.Message.Body.ExecutionPayloadHeader.GasLimit")
-	}
-	payloadGasUsed, err := strconv.ParseUint(b.Message.Body.ExecutionPayloadHeader.GasUsed, 10, 64)
-	if err != nil {
-		return nil, errors.Wrap(err, "could not decode b.Message.Body.ExecutionPayloadHeader.GasUsed")
-	}
-	payloadTimestamp, err := strconv.ParseUint(b.Message.Body.ExecutionPayloadHeader.Timestamp, 10, 64)
-	if err != nil {
-		return nil, errors.Wrap(err, "could not decode b.Message.Body.ExecutionPayloadHeader.Timestamp")
-	}
-	payloadExtraData, err := hexutil.Decode(b.Message.Body.ExecutionPayloadHeader.ExtraData)
-	if err != nil {
-		return nil, errors.Wrap(err, "could not decode b.Message.Body.ExecutionPayloadHeader.ExtraData")
-	}
-	payloadBaseFeePerGas, err := uint256ToHex(b.Message.Body.ExecutionPayloadHeader.BaseFeePerGas)
-	if err != nil {
-		return nil, errors.Wrap(err, "could not decode b.Message.Body.ExecutionPayloadHeader.BaseFeePerGas")
-	}
-	payloadBlockHash, err := hexutil.Decode(b.Message.Body.ExecutionPayloadHeader.BlockHash)
-	if err != nil {
-		return nil, errors.Wrap(err, "could not decode b.Message.Body.ExecutionPayloadHeader.BlockHash")
-	}
-	payloadTxsRoot, err := hexutil.Decode(b.Message.Body.ExecutionPayloadHeader.TransactionsRoot)
-	if err != nil {
-		return nil, errors.Wrap(err, "could not decode b.Message.Body.ExecutionPayloadHeader.TransactionsRoot")
-	}
-	payloadWithdrawalsRoot, err := hexutil.Decode(b.Message.Body.ExecutionPayloadHeader.WithdrawalsRoot)
-	if err != nil {
-		return nil, errors.Wrap(err, "could not decode b.Message.Body.ExecutionPayloadHeader.WithdrawalsRoot")
-	}
-	blsChanges, err := convertBlsChanges(b.Message.Body.BlsToExecutionChanges)
-	if err != nil {
-		return nil, err
-	}
-
-	block := &eth.SignedBlindedBeaconBlockCapella{
-		Block: &eth.BlindedBeaconBlockCapella{
-			Slot:          primitives.Slot(slot),
-			ProposerIndex: primitives.ValidatorIndex(proposerIndex),
-			ParentRoot:    parentRoot,
-			StateRoot:     stateRoot,
-			Body: &eth.BlindedBeaconBlockBodyCapella{
-				RandaoReveal: randaoReveal,
-				Eth1Data: &eth.Eth1Data{
-					DepositRoot:  depositRoot,
-					DepositCount: depositCount,
-					BlockHash:    blockHash,
-				},
-				Graffiti:          graffiti,
-				ProposerSlashings: proposerSlashings,
-				AttesterSlashings: attesterSlashings,
-				Attestations:      atts,
-				Deposits:          deposits,
-				VoluntaryExits:    exits,
-				SyncAggregate: &eth.SyncAggregate{
-					SyncCommitteeBits:      syncCommitteeBits,
-					SyncCommitteeSignature: syncCommitteeSig,
-				},
-				ExecutionPayloadHeader: &enginev1.ExecutionPayloadHeaderCapella{
-					ParentHash:       payloadParentHash,
-					FeeRecipient:     payloadFeeRecipient,
-					StateRoot:        payloadStateRoot,
-					ReceiptsRoot:     payloadReceiptsRoot,
-					LogsBloom:        payloadLogsBloom,
-					PrevRandao:       payloadPrevRandao,
-					BlockNumber:      payloadBlockNumber,
-					GasLimit:         payloadGasLimit,
-					GasUsed:          payloadGasUsed,
-					Timestamp:        payloadTimestamp,
-					ExtraData:        payloadExtraData,
-					BaseFeePerGas:    payloadBaseFeePerGas,
-					BlockHash:        payloadBlockHash,
-					TransactionsRoot: payloadTxsRoot,
-					WithdrawalsRoot:  payloadWithdrawalsRoot,
-				},
-				BlsToExecutionChanges: blsChanges,
-			},
-		},
-		Signature: sig,
-	}
-	return &eth.GenericSignedBeaconBlock{Block: &eth.GenericSignedBeaconBlock_BlindedCapella{BlindedCapella: block}}, nil
-}
-
-func (b *SignedBeaconBlockContentsDeneb) ToGeneric() (*eth.GenericSignedBeaconBlock, error) {
-	var signedBlobSidecars []*eth.SignedBlobSidecar
-	if len(b.SignedBlobSidecars) != 0 {
-		signedBlobSidecars = make([]*eth.SignedBlobSidecar, len(b.SignedBlobSidecars))
-		for i, s := range b.SignedBlobSidecars {
-			signedBlob, err := convertToSignedBlobSidecar(i, s)
-			if err != nil {
-				return nil, err
-			}
-			signedBlobSidecars[i] = signedBlob
-		}
-	}
-	signedDenebBlock, err := convertToSignedDenebBlock(b.SignedBlock)
-	if err != nil {
-		return nil, err
-	}
-	block := &eth.SignedBeaconBlockAndBlobsDeneb{
-		Block: signedDenebBlock,
-		Blobs: signedBlobSidecars,
-	}
-	return &eth.GenericSignedBeaconBlock{Block: &eth.GenericSignedBeaconBlock_Deneb{Deneb: block}}, nil
-}
-
-func convertToSignedDenebBlock(signedBlock *SignedBeaconBlockDeneb) (*eth.SignedBeaconBlockDeneb, error) {
-	sig, err := hexutil.Decode(signedBlock.Signature)
-	if err != nil {
-		return nil, errors.Wrap(err, "could not decode signedBlock .Signature")
-	}
-	slot, err := strconv.ParseUint(signedBlock.Message.Slot, 10, 64)
-	if err != nil {
-		return nil, errors.Wrap(err, "could not decode signedBlock.Message.Slot")
-	}
-	proposerIndex, err := strconv.ParseUint(signedBlock.Message.ProposerIndex, 10, 64)
-	if err != nil {
-		return nil, errors.Wrap(err, "could not decode signedBlock.Message.ProposerIndex")
-	}
-	parentRoot, err := hexutil.Decode(signedBlock.Message.ParentRoot)
-	if err != nil {
-		return nil, errors.Wrap(err, "could not decode signedBlock.Message.ParentRoot")
-	}
-	stateRoot, err := hexutil.Decode(signedBlock.Message.StateRoot)
-	if err != nil {
-		return nil, errors.Wrap(err, "could not decode signedBlock.Message.StateRoot")
-	}
-	randaoReveal, err := hexutil.Decode(signedBlock.Message.Body.RandaoReveal)
-	if err != nil {
-		return nil, errors.Wrap(err, "could not decode signedBlock.Message.Body.RandaoReveal")
-	}
-	depositRoot, err := hexutil.Decode(signedBlock.Message.Body.Eth1Data.DepositRoot)
-	if err != nil {
-		return nil, errors.Wrap(err, "could not decode signedBlock.Message.Body.Eth1Data.DepositRoot")
-	}
-	depositCount, err := strconv.ParseUint(signedBlock.Message.Body.Eth1Data.DepositCount, 10, 64)
-	if err != nil {
-		return nil, errors.Wrap(err, "could not decode signedBlock.Message.Body.Eth1Data.DepositCount")
-	}
-	blockHash, err := hexutil.Decode(signedBlock.Message.Body.Eth1Data.BlockHash)
-	if err != nil {
-		return nil, errors.Wrap(err, "could not decode signedBlock.Message.Body.Eth1Data.BlockHash")
-	}
-	graffiti, err := hexutil.Decode(signedBlock.Message.Body.Graffiti)
-	if err != nil {
-		return nil, errors.Wrap(err, "could not decode signedBlock.Message.Body.Graffiti")
-	}
-	proposerSlashings, err := convertProposerSlashings(signedBlock.Message.Body.ProposerSlashings)
-	if err != nil {
-		return nil, err
-	}
-	attesterSlashings, err := convertAttesterSlashings(signedBlock.Message.Body.AttesterSlashings)
-	if err != nil {
-		return nil, err
-	}
-	atts, err := convertAtts(signedBlock.Message.Body.Attestations)
-	if err != nil {
-		return nil, err
-	}
-	deposits, err := convertDeposits(signedBlock.Message.Body.Deposits)
-	if err != nil {
-		return nil, err
-	}
-	exits, err := convertExits(signedBlock.Message.Body.VoluntaryExits)
-	if err != nil {
-		return nil, err
-	}
-	syncCommitteeBits, err := bytesutil.FromHexString(signedBlock.Message.Body.SyncAggregate.SyncCommitteeBits)
-	if err != nil {
-		return nil, errors.Wrap(err, "could not decode signedBlock.Message.Body.SyncAggregate.SyncCommitteeBits")
-	}
-	syncCommitteeSig, err := hexutil.Decode(signedBlock.Message.Body.SyncAggregate.SyncCommitteeSignature)
-	if err != nil {
-		return nil, errors.Wrap(err, "could not decode signedBlock.Message.Body.SyncAggregate.SyncCommitteeSignature")
-	}
-	payloadParentHash, err := hexutil.Decode(signedBlock.Message.Body.ExecutionPayload.ParentHash)
-	if err != nil {
-		return nil, errors.Wrap(err, "could not decode signedBlock.Message.Body.ExecutionPayload.ParentHash")
-	}
-	payloadFeeRecipient, err := hexutil.Decode(signedBlock.Message.Body.ExecutionPayload.FeeRecipient)
-	if err != nil {
-		return nil, errors.Wrap(err, "could not decode signedBlock.Message.Body.ExecutionPayload.FeeRecipient")
-	}
-	payloadStateRoot, err := hexutil.Decode(signedBlock.Message.Body.ExecutionPayload.StateRoot)
-	if err != nil {
-		return nil, errors.Wrap(err, "could not decode signedBlock.Message.Body.ExecutionPayload.StateRoot")
-	}
-	payloadReceiptsRoot, err := hexutil.Decode(signedBlock.Message.Body.ExecutionPayload.ReceiptsRoot)
-	if err != nil {
-		return nil, errors.Wrap(err, "could not decode signedBlock.Message.Body.ExecutionPayload.ReceiptsRoot")
-	}
-	payloadLogsBloom, err := hexutil.Decode(signedBlock.Message.Body.ExecutionPayload.LogsBloom)
-	if err != nil {
-		return nil, errors.Wrap(err, "could not decode signedBlock.Message.Body.ExecutionPayload.LogsBloom")
-	}
-	payloadPrevRandao, err := hexutil.Decode(signedBlock.Message.Body.ExecutionPayload.PrevRandao)
-	if err != nil {
-		return nil, errors.Wrap(err, "could not decode signedBlock.Message.Body.ExecutionPayload.PrevRandao")
-	}
-	payloadBlockNumber, err := strconv.ParseUint(signedBlock.Message.Body.ExecutionPayload.BlockNumber, 10, 64)
-	if err != nil {
-		return nil, errors.Wrap(err, "could not decode signedBlock.Message.Body.ExecutionPayload.BlockNumber")
-	}
-	payloadGasLimit, err := strconv.ParseUint(signedBlock.Message.Body.ExecutionPayload.GasLimit, 10, 64)
-	if err != nil {
-		return nil, errors.Wrap(err, "could not decode signedBlock.Message.Body.ExecutionPayload.GasLimit")
-	}
-	payloadGasUsed, err := strconv.ParseUint(signedBlock.Message.Body.ExecutionPayload.GasUsed, 10, 64)
-	if err != nil {
-		return nil, errors.Wrap(err, "could not decode signedBlock.Message.Body.ExecutionPayload.GasUsed")
-	}
-	payloadTimestamp, err := strconv.ParseUint(signedBlock.Message.Body.ExecutionPayload.TimeStamp, 10, 64)
-	if err != nil {
-		return nil, errors.Wrap(err, "could not decode signedBlock.Message.Body.ExecutionPayloadHeader.Timestamp")
-	}
-	payloadExtraData, err := hexutil.Decode(signedBlock.Message.Body.ExecutionPayload.ExtraData)
-	if err != nil {
-		return nil, errors.Wrap(err, "could not decode signedBlock.Message.Body.ExecutionPayload.ExtraData")
-	}
-	payloadBaseFeePerGas, err := uint256ToHex(signedBlock.Message.Body.ExecutionPayload.BaseFeePerGas)
-	if err != nil {
-		return nil, errors.Wrap(err, "could not decode signedBlock.Message.Body.ExecutionPayload.BaseFeePerGas")
-	}
-	payloadBlockHash, err := hexutil.Decode(signedBlock.Message.Body.ExecutionPayload.BlockHash)
-	if err != nil {
-		return nil, errors.Wrap(err, "could not decode signedBlock.Message.Body.ExecutionPayload.BlockHash")
-	}
-	txs := make([][]byte, len(signedBlock.Message.Body.ExecutionPayload.Transactions))
-	for i, tx := range signedBlock.Message.Body.ExecutionPayload.Transactions {
-		txs[i], err = hexutil.Decode(tx)
-		if err != nil {
-			return nil, errors.Wrapf(err, "could not decode signedBlock.Message.Body.ExecutionPayload.Transactions[%d]", i)
-		}
-	}
-	withdrawals := make([]*enginev1.Withdrawal, len(signedBlock.Message.Body.ExecutionPayload.Withdrawals))
-	for i, w := range signedBlock.Message.Body.ExecutionPayload.Withdrawals {
-		withdrawalIndex, err := strconv.ParseUint(w.WithdrawalIndex, 10, 64)
-		if err != nil {
-			return nil, errors.Wrapf(err, "could not decode signedBlock.Message.Body.ExecutionPayload.Withdrawals[%d].WithdrawalIndex", i)
-		}
-		validatorIndex, err := strconv.ParseUint(w.ValidatorIndex, 10, 64)
-		if err != nil {
-			return nil, errors.Wrapf(err, "could not decode signedBlock.Message.Body.ExecutionPayload.Withdrawals[%d].ValidatorIndex", i)
-		}
-		address, err := hexutil.Decode(w.ExecutionAddress)
-		if err != nil {
-			return nil, errors.Wrapf(err, "could not decode b.Message.Body.ExecutionPayload.Withdrawals[%d].ExecutionAddress", i)
-		}
-		amount, err := strconv.ParseUint(w.Amount, 10, 64)
-		if err != nil {
-			return nil, errors.Wrapf(err, "could not decode b.Message.Body.ExecutionPayload.Withdrawals[%d].Amount", i)
-		}
-		withdrawals[i] = &enginev1.Withdrawal{
-			Index:          withdrawalIndex,
-			ValidatorIndex: primitives.ValidatorIndex(validatorIndex),
-			Address:        address,
-			Amount:         amount,
-		}
-	}
-	blsChanges, err := convertBlsChanges(signedBlock.Message.Body.BLSToExecutionChanges)
-	if err != nil {
-		return nil, err
-	}
-	payloadBlobGasUsed, err := strconv.ParseUint(signedBlock.Message.Body.ExecutionPayload.BlobGasUsed, 10, 64)
-	if err != nil {
-		return nil, errors.Wrap(err, "could not decode signedBlock.Message.Body.ExecutionPayload.BlobGasUsed")
-	}
-	payloadExcessBlobGas, err := strconv.ParseUint(signedBlock.Message.Body.ExecutionPayload.ExcessBlobGas, 10, 64)
-	if err != nil {
-		return nil, errors.Wrap(err, "could not decode signedBlock.Message.Body.ExecutionPayload.ExcessBlobGas")
-	}
-	return &eth.SignedBeaconBlockDeneb{
-		Block: &eth.BeaconBlockDeneb{
-			Slot:          primitives.Slot(slot),
-			ProposerIndex: primitives.ValidatorIndex(proposerIndex),
-			ParentRoot:    parentRoot,
-			StateRoot:     stateRoot,
-			Body: &eth.BeaconBlockBodyDeneb{
-				RandaoReveal: randaoReveal,
-				Eth1Data: &eth.Eth1Data{
-					DepositRoot:  depositRoot,
-					DepositCount: depositCount,
-					BlockHash:    blockHash,
-				},
-				Graffiti:          graffiti,
-				ProposerSlashings: proposerSlashings,
-				AttesterSlashings: attesterSlashings,
-				Attestations:      atts,
-				Deposits:          deposits,
-				VoluntaryExits:    exits,
-				SyncAggregate: &eth.SyncAggregate{
-					SyncCommitteeBits:      syncCommitteeBits,
-					SyncCommitteeSignature: syncCommitteeSig,
-				},
-				ExecutionPayload: &enginev1.ExecutionPayloadDeneb{
-					ParentHash:    payloadParentHash,
-					FeeRecipient:  payloadFeeRecipient,
-					StateRoot:     payloadStateRoot,
-					ReceiptsRoot:  payloadReceiptsRoot,
-					LogsBloom:     payloadLogsBloom,
-					PrevRandao:    payloadPrevRandao,
-					BlockNumber:   payloadBlockNumber,
-					GasLimit:      payloadGasLimit,
-					GasUsed:       payloadGasUsed,
-					Timestamp:     payloadTimestamp,
-					ExtraData:     payloadExtraData,
-					BaseFeePerGas: payloadBaseFeePerGas,
-					BlockHash:     payloadBlockHash,
-					Transactions:  txs,
-					Withdrawals:   withdrawals,
-					BlobGasUsed:   payloadBlobGasUsed,
-					ExcessBlobGas: payloadExcessBlobGas,
-				},
-				BlsToExecutionChanges: blsChanges,
-			},
-		},
-		Signature: sig,
-	}, nil
-}
-
-func convertToSignedBlobSidecar(i int, signedBlob *SignedBlobSidecar) (*eth.SignedBlobSidecar, error) {
-	blobSig, err := hexutil.Decode(signedBlob.Signature)
-	if err != nil {
-		return nil, errors.Wrap(err, "could not decode signedBlob.Signature")
-	}
-	if signedBlob.Message == nil {
-		return nil, fmt.Errorf("blobsidecar message was empty at index %d", i)
-	}
-	blockRoot, err := hexutil.Decode(signedBlob.Message.BlockRoot)
-	if err != nil {
-		return nil, errors.Wrap(err, fmt.Sprintf("could not decode signedBlob.Message.BlockRoot at index %d", i))
-	}
-	index, err := strconv.ParseUint(signedBlob.Message.Index, 10, 64)
-	if err != nil {
-		return nil, errors.Wrap(err, fmt.Sprintf("could not decode signedBlob.Message.Index at index %d", i))
-	}
-	slot, err := strconv.ParseUint(signedBlob.Message.Slot, 10, 64)
-	if err != nil {
-		return nil, errors.Wrap(err, fmt.Sprintf("could not decode signedBlob.Message.Index at index %d", i))
-	}
-	blockParentRoot, err := hexutil.Decode(signedBlob.Message.BlockParentRoot)
-	if err != nil {
-		return nil, errors.Wrap(err, fmt.Sprintf("could not decode signedBlob.Message.BlockParentRoot at index %d", i))
-	}
-	proposerIndex, err := strconv.ParseUint(signedBlob.Message.ProposerIndex, 10, 64)
-	if err != nil {
-		return nil, errors.Wrap(err, fmt.Sprintf("could not decode signedBlob.Message.ProposerIndex at index %d", i))
-	}
-	blob, err := hexutil.Decode(signedBlob.Message.Blob)
-	if err != nil {
-		return nil, errors.Wrap(err, fmt.Sprintf("could not decode signedBlob.Message.Blob at index %d", i))
-	}
-	kzgCommitment, err := hexutil.Decode(signedBlob.Message.KzgCommitment)
-	if err != nil {
-		return nil, errors.Wrap(err, fmt.Sprintf("could not decode signedBlob.Message.KzgCommitment at index %d", i))
-	}
-	kzgProof, err := hexutil.Decode(signedBlob.Message.KzgProof)
-	if err != nil {
-		return nil, errors.Wrap(err, fmt.Sprintf("could not decode signedBlob.Message.KzgProof at index %d", i))
-	}
-	bsc := &eth.BlobSidecar{
-		BlockRoot:       blockRoot,
-		Index:           index,
-		Slot:            primitives.Slot(slot),
-		BlockParentRoot: blockParentRoot,
-		ProposerIndex:   primitives.ValidatorIndex(proposerIndex),
-		Blob:            blob,
-		KzgCommitment:   kzgCommitment,
-		KzgProof:        kzgProof,
-	}
-	return &eth.SignedBlobSidecar{
-		Message:   bsc,
-		Signature: blobSig,
-	}, nil
-}
-
-func (b *SignedBlindedBeaconBlockContentsDeneb) ToGeneric() (*eth.GenericSignedBeaconBlock, error) {
-	var signedBlindedBlobSidecars []*eth.SignedBlindedBlobSidecar
-	if len(b.SignedBlindedBlobSidecars) != 0 {
-		signedBlindedBlobSidecars = make([]*eth.SignedBlindedBlobSidecar, len(b.SignedBlindedBlobSidecars))
-		for i, s := range b.SignedBlindedBlobSidecars {
-			signedBlob, err := convertToSignedBlindedBlobSidecar(i, s)
-			if err != nil {
-				return nil, err
-			}
-			signedBlindedBlobSidecars[i] = signedBlob
-		}
-	}
-	signedBlindedBlock, err := convertToSignedBlindedDenebBlock(b.SignedBlindedBlock)
-	if err != nil {
-		return nil, err
-	}
-	block := &eth.SignedBlindedBeaconBlockAndBlobsDeneb{
-		Block: signedBlindedBlock,
-		Blobs: signedBlindedBlobSidecars,
-	}
-	return &eth.GenericSignedBeaconBlock{Block: &eth.GenericSignedBeaconBlock_BlindedDeneb{BlindedDeneb: block}}, nil
-}
-
-func convertToSignedBlindedDenebBlock(signedBlindedBlock *SignedBlindedBeaconBlockDeneb) (*eth.SignedBlindedBeaconBlockDeneb, error) {
-	if signedBlindedBlock == nil {
-		return nil, errors.New("signed blinded block is empty")
-	}
-	sig, err := hexutil.Decode(signedBlindedBlock.Signature)
-	if err != nil {
-		return nil, errors.Wrap(err, "could not decode signedBlindedBlock.Signature")
-	}
-	slot, err := strconv.ParseUint(signedBlindedBlock.Message.Slot, 10, 64)
-	if err != nil {
-		return nil, errors.Wrap(err, "could not decode signedBlindedBlock.Message.Slot")
-	}
-	proposerIndex, err := strconv.ParseUint(signedBlindedBlock.Message.ProposerIndex, 10, 64)
-	if err != nil {
-		return nil, errors.Wrap(err, "could not decode signedBlindedBlock.Message.ProposerIndex")
-	}
-	parentRoot, err := hexutil.Decode(signedBlindedBlock.Message.ParentRoot)
-	if err != nil {
-		return nil, errors.Wrap(err, "could not decode signedBlindedBlock.Message.ParentRoot")
-	}
-	stateRoot, err := hexutil.Decode(signedBlindedBlock.Message.StateRoot)
-	if err != nil {
-		return nil, errors.Wrap(err, "could not decode signedBlindedBlock.Message.StateRoot")
-	}
-	randaoReveal, err := hexutil.Decode(signedBlindedBlock.Message.Body.RandaoReveal)
-	if err != nil {
-		return nil, errors.Wrap(err, "could not decode signedBlindedBlock.Message.Body.RandaoReveal")
-	}
-	depositRoot, err := hexutil.Decode(signedBlindedBlock.Message.Body.Eth1Data.DepositRoot)
-	if err != nil {
-		return nil, errors.Wrap(err, "could not decode signedBlindedBlock.Message.Body.Eth1Data.DepositRoot")
-	}
-	depositCount, err := strconv.ParseUint(signedBlindedBlock.Message.Body.Eth1Data.DepositCount, 10, 64)
-	if err != nil {
-		return nil, errors.Wrap(err, "could not decode signedBlindedBlock.Message.Body.Eth1Data.DepositCount")
-	}
-	blockHash, err := hexutil.Decode(signedBlindedBlock.Message.Body.Eth1Data.BlockHash)
-	if err != nil {
-		return nil, errors.Wrap(err, "could not decode signedBlindedBlock.Message.Body.Eth1Data.BlockHash")
-	}
-	graffiti, err := hexutil.Decode(signedBlindedBlock.Message.Body.Graffiti)
-	if err != nil {
-		return nil, errors.Wrap(err, "could not decode signedBlindedBlock.Message.Body.Graffiti")
-	}
-	proposerSlashings, err := convertProposerSlashings(signedBlindedBlock.Message.Body.ProposerSlashings)
-	if err != nil {
-		return nil, err
-	}
-	attesterSlashings, err := convertAttesterSlashings(signedBlindedBlock.Message.Body.AttesterSlashings)
-	if err != nil {
-		return nil, err
-	}
-	atts, err := convertAtts(signedBlindedBlock.Message.Body.Attestations)
-	if err != nil {
-		return nil, err
-	}
-	deposits, err := convertDeposits(signedBlindedBlock.Message.Body.Deposits)
-	if err != nil {
-		return nil, err
-	}
-	exits, err := convertExits(signedBlindedBlock.Message.Body.VoluntaryExits)
-	if err != nil {
-		return nil, err
-	}
-	syncCommitteeBits, err := bytesutil.FromHexString(signedBlindedBlock.Message.Body.SyncAggregate.SyncCommitteeBits)
-	if err != nil {
-		return nil, errors.Wrap(err, "could not decode signedBlindedBlock.Message.Body.SyncAggregate.SyncCommitteeBits")
-	}
-	syncCommitteeSig, err := hexutil.Decode(signedBlindedBlock.Message.Body.SyncAggregate.SyncCommitteeSignature)
-	if err != nil {
-		return nil, errors.Wrap(err, "could not decode signedBlindedBlock.Message.Body.SyncAggregate.SyncCommitteeSignature")
-	}
-	payloadParentHash, err := hexutil.Decode(signedBlindedBlock.Message.Body.ExecutionPayloadHeader.ParentHash)
-	if err != nil {
-		return nil, errors.Wrap(err, "could not decode signedBlindedBlock.Message.Body.ExecutionPayloadHeader.ParentHash")
-	}
-	payloadFeeRecipient, err := hexutil.Decode(signedBlindedBlock.Message.Body.ExecutionPayloadHeader.FeeRecipient)
-	if err != nil {
-		return nil, errors.Wrap(err, "could not decode signedBlindedBlock.Message.Body.ExecutionPayloadHeader.FeeRecipient")
-	}
-	payloadStateRoot, err := hexutil.Decode(signedBlindedBlock.Message.Body.ExecutionPayloadHeader.StateRoot)
-	if err != nil {
-		return nil, errors.Wrap(err, "could not decode signedBlindedBlock.Message.Body.ExecutionPayloadHeader.StateRoot")
-	}
-	payloadReceiptsRoot, err := hexutil.Decode(signedBlindedBlock.Message.Body.ExecutionPayloadHeader.ReceiptsRoot)
-	if err != nil {
-		return nil, errors.Wrap(err, "could not decode signedBlindedBlock.Message.Body.ExecutionPayloadHeader.ReceiptsRoot")
-	}
-	payloadLogsBloom, err := hexutil.Decode(signedBlindedBlock.Message.Body.ExecutionPayloadHeader.LogsBloom)
-	if err != nil {
-		return nil, errors.Wrap(err, "could not decode signedBlindedBlock.Message.Body.ExecutionPayloadHeader.LogsBloom")
-	}
-	payloadPrevRandao, err := hexutil.Decode(signedBlindedBlock.Message.Body.ExecutionPayloadHeader.PrevRandao)
-	if err != nil {
-		return nil, errors.Wrap(err, "could not decode signedBlindedBlock.Message.Body.ExecutionPayloadHeader.PrevRandao")
-	}
-	payloadBlockNumber, err := strconv.ParseUint(signedBlindedBlock.Message.Body.ExecutionPayloadHeader.BlockNumber, 10, 64)
-	if err != nil {
-		return nil, errors.Wrap(err, "could not decode signedBlindedBlock.Message.Body.ExecutionPayloadHeader.BlockNumber")
-	}
-	payloadGasLimit, err := strconv.ParseUint(signedBlindedBlock.Message.Body.ExecutionPayloadHeader.GasLimit, 10, 64)
-	if err != nil {
-		return nil, errors.Wrap(err, "could not decode signedBlindedBlock.Message.Body.ExecutionPayloadHeader.GasLimit")
-	}
-	payloadGasUsed, err := strconv.ParseUint(signedBlindedBlock.Message.Body.ExecutionPayloadHeader.GasUsed, 10, 64)
-	if err != nil {
-		return nil, errors.Wrap(err, "could not decode signedBlindedBlock.Message.Body.ExecutionPayloadHeader.GasUsed")
-	}
-	payloadTimestamp, err := strconv.ParseUint(signedBlindedBlock.Message.Body.ExecutionPayloadHeader.Timestamp, 10, 64)
-	if err != nil {
-		return nil, errors.Wrap(err, "could not decode signedBlindedBlock.Message.Body.ExecutionPayloadHeader.Timestamp")
-	}
-	payloadExtraData, err := hexutil.Decode(signedBlindedBlock.Message.Body.ExecutionPayloadHeader.ExtraData)
-	if err != nil {
-		return nil, errors.Wrap(err, "could not decode signedBlindedBlock.Message.Body.ExecutionPayloadHeader.ExtraData")
-	}
-	payloadBaseFeePerGas, err := uint256ToHex(signedBlindedBlock.Message.Body.ExecutionPayloadHeader.BaseFeePerGas)
-	if err != nil {
-		return nil, errors.Wrap(err, "could not decode signedBlindedBlock.Message.Body.ExecutionPayloadHeader.BaseFeePerGas")
-	}
-	payloadBlockHash, err := hexutil.Decode(signedBlindedBlock.Message.Body.ExecutionPayloadHeader.BlockHash)
-	if err != nil {
-		return nil, errors.Wrap(err, "could not decode signedBlindedBlock.Message.Body.ExecutionPayloadHeader.BlockHash")
-	}
-	payloadTxsRoot, err := hexutil.Decode(signedBlindedBlock.Message.Body.ExecutionPayloadHeader.TransactionsRoot)
-	if err != nil {
-		return nil, errors.Wrap(err, "could not decode signedBlindedBlock.Message.Body.ExecutionPayloadHeader.TransactionsRoot")
-	}
-	payloadWithdrawalsRoot, err := hexutil.Decode(signedBlindedBlock.Message.Body.ExecutionPayloadHeader.WithdrawalsRoot)
-	if err != nil {
-		return nil, errors.Wrap(err, "could not decode signedBlindedBlock.Message.Body.ExecutionPayloadHeader.WithdrawalsRoot")
-	}
-	blsChanges, err := convertBlsChanges(signedBlindedBlock.Message.Body.BlsToExecutionChanges)
-	if err != nil {
-		return nil, err
-	}
-	payloadBlobGasUsed, err := strconv.ParseUint(signedBlindedBlock.Message.Body.ExecutionPayloadHeader.BlobGasUsed, 10, 64)
-	if err != nil {
-		return nil, errors.Wrap(err, "could not decode signedBlindedBlock.Message.Body.ExecutionPayload.BlobGasUsed")
-	}
-	payloadExcessBlobGas, err := strconv.ParseUint(signedBlindedBlock.Message.Body.ExecutionPayloadHeader.ExcessBlobGas, 10, 64)
-	if err != nil {
-		return nil, errors.Wrap(err, "could not decode signedBlindedBlock.Message.Body.ExecutionPayload.ExcessBlobGas")
-	}
-	return &eth.SignedBlindedBeaconBlockDeneb{
-		Block: &eth.BlindedBeaconBlockDeneb{
-			Slot:          primitives.Slot(slot),
-			ProposerIndex: primitives.ValidatorIndex(proposerIndex),
-			ParentRoot:    parentRoot,
-			StateRoot:     stateRoot,
-			Body: &eth.BlindedBeaconBlockBodyDeneb{
-				RandaoReveal: randaoReveal,
-				Eth1Data: &eth.Eth1Data{
-					DepositRoot:  depositRoot,
-					DepositCount: depositCount,
-					BlockHash:    blockHash,
-				},
-				Graffiti:          graffiti,
-				ProposerSlashings: proposerSlashings,
-				AttesterSlashings: attesterSlashings,
-				Attestations:      atts,
-				Deposits:          deposits,
-				VoluntaryExits:    exits,
-				SyncAggregate: &eth.SyncAggregate{
-					SyncCommitteeBits:      syncCommitteeBits,
-					SyncCommitteeSignature: syncCommitteeSig,
-				},
-				ExecutionPayloadHeader: &enginev1.ExecutionPayloadHeaderDeneb{
-					ParentHash:       payloadParentHash,
-					FeeRecipient:     payloadFeeRecipient,
-					StateRoot:        payloadStateRoot,
-					ReceiptsRoot:     payloadReceiptsRoot,
-					LogsBloom:        payloadLogsBloom,
-					PrevRandao:       payloadPrevRandao,
-					BlockNumber:      payloadBlockNumber,
-					GasLimit:         payloadGasLimit,
-					GasUsed:          payloadGasUsed,
-					Timestamp:        payloadTimestamp,
-					ExtraData:        payloadExtraData,
-					BaseFeePerGas:    payloadBaseFeePerGas,
-					BlockHash:        payloadBlockHash,
-					TransactionsRoot: payloadTxsRoot,
-					WithdrawalsRoot:  payloadWithdrawalsRoot,
-					BlobGasUsed:      payloadBlobGasUsed,
-					ExcessBlobGas:    payloadExcessBlobGas,
-				},
-				BlsToExecutionChanges: blsChanges,
-			},
-		},
-		Signature: sig,
-	}, nil
-}
-
-func convertToSignedBlindedBlobSidecar(i int, signedBlob *SignedBlindedBlobSidecar) (*eth.SignedBlindedBlobSidecar, error) {
-	blobSig, err := hexutil.Decode(signedBlob.Signature)
-	if err != nil {
-		return nil, errors.Wrap(err, "could not decode signedBlob.Signature")
-	}
-	if signedBlob.Message == nil {
-		return nil, fmt.Errorf("blobsidecar message was empty at index %d", i)
-	}
-	blockRoot, err := hexutil.Decode(signedBlob.Message.BlockRoot)
-	if err != nil {
-		return nil, errors.Wrap(err, fmt.Sprintf("could not decode signedBlob.Message.BlockRoot at index %d", i))
-	}
-	index, err := strconv.ParseUint(signedBlob.Message.Index, 10, 64)
-	if err != nil {
-		return nil, errors.Wrap(err, fmt.Sprintf("could not decode signedBlob.Message.Index at index %d", i))
-	}
-	denebSlot, err := strconv.ParseUint(signedBlob.Message.Slot, 10, 64)
-	if err != nil {
-		return nil, errors.Wrap(err, fmt.Sprintf("could not decode signedBlob.Message.Index at index %d", i))
-	}
-	blockParentRoot, err := hexutil.Decode(signedBlob.Message.BlockParentRoot)
-	if err != nil {
-		return nil, errors.Wrap(err, fmt.Sprintf("could not decode signedBlob.Message.BlockParentRoot at index %d", i))
-	}
-	proposerIndex, err := strconv.ParseUint(signedBlob.Message.ProposerIndex, 10, 64)
-	if err != nil {
-		return nil, errors.Wrap(err, fmt.Sprintf("could not decode signedBlob.Message.ProposerIndex at index %d", i))
-	}
-	blobRoot, err := hexutil.Decode(signedBlob.Message.BlobRoot)
-	if err != nil {
-		return nil, errors.Wrap(err, fmt.Sprintf("could not decode signedBlob.Message.BlobRoot at index %d", i))
-	}
-	kzgCommitment, err := hexutil.Decode(signedBlob.Message.KzgCommitment)
-	if err != nil {
-		return nil, errors.Wrap(err, fmt.Sprintf("could not decode signedBlob.Message.KzgCommitment at index %d", i))
-	}
-	kzgProof, err := hexutil.Decode(signedBlob.Message.KzgProof)
-	if err != nil {
-		return nil, errors.Wrap(err, fmt.Sprintf("could not decode signedBlob.Message.KzgProof at index %d", i))
-	}
-	bsc := &eth.BlindedBlobSidecar{
-		BlockRoot:       blockRoot,
-		Index:           index,
-		Slot:            primitives.Slot(denebSlot),
-		BlockParentRoot: blockParentRoot,
-		ProposerIndex:   primitives.ValidatorIndex(proposerIndex),
-		BlobRoot:        blobRoot,
-		KzgCommitment:   kzgCommitment,
-		KzgProof:        kzgProof,
-	}
-	return &eth.SignedBlindedBlobSidecar{
-		Message:   bsc,
-		Signature: blobSig,
-	}, nil
-}
-
-func convertProposerSlashings(src []*ProposerSlashing) ([]*eth.ProposerSlashing, error) {
-	if src == nil {
-		return nil, errors.New("nil b.Message.Body.ProposerSlashings")
-	}
-	proposerSlashings := make([]*eth.ProposerSlashing, len(src))
-	for i, s := range src {
-		h1Sig, err := hexutil.Decode(s.SignedHeader1.Signature)
-		if err != nil {
-			return nil, errors.Wrapf(err, "could not decode b.Message.Body.ProposerSlashings[%d].SignedHeader1.Signature", i)
-		}
-		h1Slot, err := strconv.ParseUint(s.SignedHeader1.Message.Slot, 10, 64)
-		if err != nil {
-			return nil, errors.Wrapf(err, "could not decode b.Message.Body.ProposerSlashings[%d].SignedHeader1.Message.Slot", i)
-		}
-		h1ProposerIndex, err := strconv.ParseUint(s.SignedHeader1.Message.ProposerIndex, 10, 64)
-		if err != nil {
-			return nil, errors.Wrapf(err, "could not decode b.Message.Body.ProposerSlashings[%d].SignedHeader1.Message.ProposerIndex", i)
-		}
-		h1ParentRoot, err := hexutil.Decode(s.SignedHeader1.Message.ParentRoot)
-		if err != nil {
-			return nil, errors.Wrapf(err, "could not decode b.Message.Body.ProposerSlashings[%d].SignedHeader1.Message.ParentRoot", i)
-		}
-		h1StateRoot, err := hexutil.Decode(s.SignedHeader1.Message.StateRoot)
-		if err != nil {
-			return nil, errors.Wrapf(err, "could not decode b.Message.Body.ProposerSlashings[%d].SignedHeader1.Message.StateRoot", i)
-		}
-		h1BodyRoot, err := hexutil.Decode(s.SignedHeader1.Message.BodyRoot)
-		if err != nil {
-			return nil, errors.Wrapf(err, "could not decode b.Message.Body.ProposerSlashings[%d].SignedHeader1.Message.BodyRoot", i)
-		}
-		h2Sig, err := hexutil.Decode(s.SignedHeader2.Signature)
-		if err != nil {
-			return nil, errors.Wrapf(err, "could not decode b.Message.Body.ProposerSlashings[%d].SignedHeader2.Signature", i)
-		}
-		h2Slot, err := strconv.ParseUint(s.SignedHeader2.Message.Slot, 10, 64)
-		if err != nil {
-			return nil, errors.Wrapf(err, "could not decode b.Message.Body.ProposerSlashings[%d].SignedHeader2.Message.Slot", i)
-		}
-		h2ProposerIndex, err := strconv.ParseUint(s.SignedHeader2.Message.ProposerIndex, 10, 64)
-		if err != nil {
-			return nil, errors.Wrapf(err, "could not decode b.Message.Body.ProposerSlashings[%d].SignedHeader2.Message.ProposerIndex", i)
-		}
-		h2ParentRoot, err := hexutil.Decode(s.SignedHeader2.Message.ParentRoot)
-		if err != nil {
-			return nil, errors.Wrapf(err, "could not decode b.Message.Body.ProposerSlashings[%d].SignedHeader2.Message.ParentRoot", i)
-		}
-		h2StateRoot, err := hexutil.Decode(s.SignedHeader2.Message.StateRoot)
-		if err != nil {
-			return nil, errors.Wrapf(err, "could not decode b.Message.Body.ProposerSlashings[%d].SignedHeader2.Message.StateRoot", i)
-		}
-		h2BodyRoot, err := hexutil.Decode(s.SignedHeader2.Message.BodyRoot)
-		if err != nil {
-			return nil, errors.Wrapf(err, "could not decode b.Message.Body.ProposerSlashings[%d].SignedHeader2.Message.BodyRoot", i)
-		}
-		proposerSlashings[i] = &eth.ProposerSlashing{
-			Header_1: &eth.SignedBeaconBlockHeader{
-				Header: &eth.BeaconBlockHeader{
-					Slot:          primitives.Slot(h1Slot),
-					ProposerIndex: primitives.ValidatorIndex(h1ProposerIndex),
-					ParentRoot:    h1ParentRoot,
-					StateRoot:     h1StateRoot,
-					BodyRoot:      h1BodyRoot,
-				},
-				Signature: h1Sig,
-			},
-			Header_2: &eth.SignedBeaconBlockHeader{
-				Header: &eth.BeaconBlockHeader{
-					Slot:          primitives.Slot(h2Slot),
-					ProposerIndex: primitives.ValidatorIndex(h2ProposerIndex),
-					ParentRoot:    h2ParentRoot,
-					StateRoot:     h2StateRoot,
-					BodyRoot:      h2BodyRoot,
-				},
-				Signature: h2Sig,
-			},
-		}
-	}
-	return proposerSlashings, nil
-}
-
-func convertAttesterSlashings(src []*AttesterSlashing) ([]*eth.AttesterSlashing, error) {
-	if src == nil {
-		return nil, errors.New("nil b.Message.Body.AttesterSlashings")
-	}
-	attesterSlashings := make([]*eth.AttesterSlashing, len(src))
-	for i, s := range src {
-		a1Sig, err := hexutil.Decode(s.Attestation1.Signature)
-		if err != nil {
-			return nil, errors.Wrapf(err, "could not decode b.Message.Body.AttesterSlashings[%d].Attestation1.Signature", i)
-		}
-		a1AttestingIndices := make([]uint64, len(s.Attestation1.AttestingIndices))
-		for j, ix := range s.Attestation1.AttestingIndices {
-			attestingIndex, err := strconv.ParseUint(ix, 10, 64)
-			if err != nil {
-				return nil, errors.Wrapf(err, "could not decode b.Message.Body.AttesterSlashings[%d].Attestation1.AttestingIndices[%d]", i, j)
-			}
-			a1AttestingIndices[j] = attestingIndex
-		}
-		a1Slot, err := strconv.ParseUint(s.Attestation1.Data.Slot, 10, 64)
-		if err != nil {
-			return nil, errors.Wrapf(err, "could not decode b.Message.Body.AttesterSlashings[%d].Attestation1.Data.Slot", i)
-		}
-		a1CommitteeIndex, err := strconv.ParseUint(s.Attestation1.Data.Index, 10, 64)
-		if err != nil {
-			return nil, errors.Wrapf(err, "could not decode b.Message.Body.AttesterSlashings[%d].Attestation1.Data.Index", i)
-		}
-		a1BeaconBlockRoot, err := hexutil.Decode(s.Attestation1.Data.BeaconBlockRoot)
-		if err != nil {
-			return nil, errors.Wrapf(err, "could not decode b.Message.Body.AttesterSlashings[%d].Attestation1.Data.BeaconBlockRoot", i)
-		}
-		a1SourceEpoch, err := strconv.ParseUint(s.Attestation1.Data.Source.Epoch, 10, 64)
-		if err != nil {
-			return nil, errors.Wrapf(err, "could not decode b.Message.Body.AttesterSlashings[%d].Attestation1.Data.Source.Epoch", i)
-		}
-		a1SourceRoot, err := hexutil.Decode(s.Attestation1.Data.Source.Root)
-		if err != nil {
-			return nil, errors.Wrapf(err, "could not decode b.Message.Body.AttesterSlashings[%d].Attestation1.Data.Source.Root", i)
-		}
-		a1TargetEpoch, err := strconv.ParseUint(s.Attestation1.Data.Target.Epoch, 10, 64)
-		if err != nil {
-			return nil, errors.Wrapf(err, "could not decode b.Message.Body.AttesterSlashings[%d].Attestation1.Data.Target.Epoch", i)
-		}
-		a1TargetRoot, err := hexutil.Decode(s.Attestation1.Data.Target.Root)
-		if err != nil {
-			return nil, errors.Wrapf(err, "could not decode b.Message.Body.AttesterSlashings[%d].Attestation1.Data.Target.Root", i)
-		}
-		a2Sig, err := hexutil.Decode(s.Attestation2.Signature)
-		if err != nil {
-			return nil, errors.Wrapf(err, "could not decode b.Message.Body.AttesterSlashings[%d].Attestation2.Signature", i)
-		}
-		a2AttestingIndices := make([]uint64, len(s.Attestation2.AttestingIndices))
-		for j, ix := range s.Attestation2.AttestingIndices {
-			attestingIndex, err := strconv.ParseUint(ix, 10, 64)
-			if err != nil {
-				return nil, errors.Wrapf(err, "could not decode b.Message.Body.AttesterSlashings[%d].Attestation2.AttestingIndices[%d]", i, j)
-			}
-			a2AttestingIndices[j] = attestingIndex
-		}
-		a2Slot, err := strconv.ParseUint(s.Attestation2.Data.Slot, 10, 64)
-		if err != nil {
-			return nil, errors.Wrapf(err, "could not decode b.Message.Body.AttesterSlashings[%d].Attestation2.Data.Slot", i)
-		}
-		a2CommitteeIndex, err := strconv.ParseUint(s.Attestation2.Data.Index, 10, 64)
-		if err != nil {
-			return nil, errors.Wrapf(err, "could not decode b.Message.Body.AttesterSlashings[%d].Attestation2.Data.Index", i)
-		}
-		a2BeaconBlockRoot, err := hexutil.Decode(s.Attestation2.Data.BeaconBlockRoot)
-		if err != nil {
-			return nil, errors.Wrapf(err, "could not decode b.Message.Body.AttesterSlashings[%d].Attestation2.Data.BeaconBlockRoot", i)
-		}
-		a2SourceEpoch, err := strconv.ParseUint(s.Attestation2.Data.Source.Epoch, 10, 64)
-		if err != nil {
-			return nil, errors.Wrapf(err, "could not decode b.Message.Body.AttesterSlashings[%d].Attestation2.Data.Source.Epoch", i)
-		}
-		a2SourceRoot, err := hexutil.Decode(s.Attestation2.Data.Source.Root)
-		if err != nil {
-			return nil, errors.Wrapf(err, "could not decode b.Message.Body.AttesterSlashings[%d].Attestation2.Data.Source.Root", i)
-		}
-		a2TargetEpoch, err := strconv.ParseUint(s.Attestation2.Data.Target.Epoch, 10, 64)
-		if err != nil {
-			return nil, errors.Wrapf(err, "could not decode b.Message.Body.AttesterSlashings[%d].Attestation2.Data.Target.Epoch", i)
-		}
-		a2TargetRoot, err := hexutil.Decode(s.Attestation2.Data.Target.Root)
-		if err != nil {
-			return nil, errors.Wrapf(err, "could not decode b.Message.Body.AttesterSlashings[%d].Attestation2.Data.Target.Root", i)
-		}
-		attesterSlashings[i] = &eth.AttesterSlashing{
-			Attestation_1: &eth.IndexedAttestation{
-				AttestingIndices: a1AttestingIndices,
-				Data: &eth.AttestationData{
-					Slot:            primitives.Slot(a1Slot),
-					CommitteeIndex:  primitives.CommitteeIndex(a1CommitteeIndex),
-					BeaconBlockRoot: a1BeaconBlockRoot,
-					Source: &eth.Checkpoint{
-						Epoch: primitives.Epoch(a1SourceEpoch),
-						Root:  a1SourceRoot,
-					},
-					Target: &eth.Checkpoint{
-						Epoch: primitives.Epoch(a1TargetEpoch),
-						Root:  a1TargetRoot,
-					},
-				},
-				Signature: a1Sig,
-			},
-			Attestation_2: &eth.IndexedAttestation{
-				AttestingIndices: a2AttestingIndices,
-				Data: &eth.AttestationData{
-					Slot:            primitives.Slot(a2Slot),
-					CommitteeIndex:  primitives.CommitteeIndex(a2CommitteeIndex),
-					BeaconBlockRoot: a2BeaconBlockRoot,
-					Source: &eth.Checkpoint{
-						Epoch: primitives.Epoch(a2SourceEpoch),
-						Root:  a2SourceRoot,
-					},
-					Target: &eth.Checkpoint{
-						Epoch: primitives.Epoch(a2TargetEpoch),
-						Root:  a2TargetRoot,
-					},
-				},
-				Signature: a2Sig,
-			},
-		}
-	}
-	return attesterSlashings, nil
-}
-
-func convertAtts(src []*Attestation) ([]*eth.Attestation, error) {
-	if src == nil {
-		return nil, errors.New("nil b.Message.Body.Attestations")
-	}
-	atts := make([]*eth.Attestation, len(src))
-	for i, a := range src {
-		sig, err := hexutil.Decode(a.Signature)
-		if err != nil {
-			return nil, errors.Wrapf(err, "could not decode b.Message.Body.Attestations[%d].Signature", i)
-		}
-		slot, err := strconv.ParseUint(a.Data.Slot, 10, 64)
-		if err != nil {
-			return nil, errors.Wrapf(err, "could not decode b.Message.Body.Attestations[%d].Data.Slot", i)
-		}
-		committeeIndex, err := strconv.ParseUint(a.Data.Index, 10, 64)
-		if err != nil {
-			return nil, errors.Wrapf(err, "could not decode b.Message.Body.Attestations[%d].Data.Index", i)
-		}
-		beaconBlockRoot, err := hexutil.Decode(a.Data.BeaconBlockRoot)
-		if err != nil {
-			return nil, errors.Wrapf(err, "could not decode b.Message.Body.Attestations[%d].Data.BeaconBlockRoot", i)
-		}
-		sourceEpoch, err := strconv.ParseUint(a.Data.Source.Epoch, 10, 64)
-		if err != nil {
-			return nil, errors.Wrapf(err, "could not decode b.Message.Body.Attestations[%d].Data.Source.Epoch", i)
-		}
-		sourceRoot, err := hexutil.Decode(a.Data.Source.Root)
-		if err != nil {
-			return nil, errors.Wrapf(err, "could not decode b.Message.Body.Attestations[%d].Data.Source.Root", i)
-		}
-		targetEpoch, err := strconv.ParseUint(a.Data.Target.Epoch, 10, 64)
-		if err != nil {
-			return nil, errors.Wrapf(err, "could not decode b.Message.Body.Attestations[%d].Data.Target.Epoch", i)
-		}
-		targetRoot, err := hexutil.Decode(a.Data.Target.Root)
-		if err != nil {
-			return nil, errors.Wrapf(err, "could not decode b.Message.Body.Attestations[%d].Data.Target.Root", i)
-		}
-		atts[i] = &eth.Attestation{
-			AggregationBits: []byte(a.AggregationBits),
-			Data: &eth.AttestationData{
-				Slot:            primitives.Slot(slot),
-				CommitteeIndex:  primitives.CommitteeIndex(committeeIndex),
-				BeaconBlockRoot: beaconBlockRoot,
-				Source: &eth.Checkpoint{
-					Epoch: primitives.Epoch(sourceEpoch),
-					Root:  sourceRoot,
-				},
-				Target: &eth.Checkpoint{
-					Epoch: primitives.Epoch(targetEpoch),
-					Root:  targetRoot,
-				},
-			},
-			Signature: sig,
-		}
-	}
-	return atts, nil
-}
-
-func convertDeposits(src []*Deposit) ([]*eth.Deposit, error) {
-	if src == nil {
-		return nil, errors.New("nil b.Message.Body.Deposits")
-	}
-	deposits := make([]*eth.Deposit, len(src))
-	for i, d := range src {
-		proof := make([][]byte, len(d.Proof))
-		for j, p := range d.Proof {
-			var err error
-			proof[j], err = hexutil.Decode(p)
-			if err != nil {
-				return nil, errors.Wrapf(err, "could not decode b.Message.Body.Deposits[%d].Proof[%d]", i, j)
-			}
-		}
-		pubkey, err := hexutil.Decode(d.Data.Pubkey)
-		if err != nil {
-			return nil, errors.Wrapf(err, "could not decode b.Message.Body.Deposits[%d].Pubkey", i)
-		}
-		withdrawalCreds, err := hexutil.Decode(d.Data.WithdrawalCredentials)
-		if err != nil {
-			return nil, errors.Wrapf(err, "could not decode b.Message.Body.Deposits[%d].WithdrawalCredentials", i)
-		}
-		amount, err := strconv.ParseUint(d.Data.Amount, 10, 64)
-		if err != nil {
-			return nil, errors.Wrapf(err, "could not decode b.Message.Body.Deposits[%d].Amount", i)
-		}
-		sig, err := hexutil.Decode(d.Data.Signature)
-		if err != nil {
-			return nil, errors.Wrapf(err, "could not decode b.Message.Body.Deposits[%d].Signature", i)
-		}
-		deposits[i] = &eth.Deposit{
-			Proof: proof,
-			Data: &eth.Deposit_Data{
-				PublicKey:             pubkey,
-				WithdrawalCredentials: withdrawalCreds,
-				Amount:                amount,
-				Signature:             sig,
-			},
-		}
-	}
-	return deposits, nil
-}
-
-func convertExits(src []*SignedVoluntaryExit) ([]*eth.SignedVoluntaryExit, error) {
-	if src == nil {
-		return nil, errors.New("nil b.Message.Body.VoluntaryExits")
-	}
-	exits := make([]*eth.SignedVoluntaryExit, len(src))
-	for i, e := range src {
-		sig, err := hexutil.Decode(e.Signature)
-		if err != nil {
-			return nil, errors.Wrapf(err, "could not decode b.Message.Body.VoluntaryExits[%d].Signature", i)
-		}
-		epoch, err := strconv.ParseUint(e.Message.Epoch, 10, 64)
-		if err != nil {
-			return nil, errors.Wrapf(err, "could not decode b.Message.Body.VoluntaryExits[%d].Epoch", i)
-		}
-		validatorIndex, err := strconv.ParseUint(e.Message.ValidatorIndex, 10, 64)
-		if err != nil {
-			return nil, errors.Wrapf(err, "could not decode b.Message.Body.VoluntaryExits[%d].ValidatorIndex", i)
-		}
-		exits[i] = &eth.SignedVoluntaryExit{
-			Exit: &eth.VoluntaryExit{
-				Epoch:          primitives.Epoch(epoch),
-				ValidatorIndex: primitives.ValidatorIndex(validatorIndex),
-			},
-			Signature: sig,
-		}
-	}
-	return exits, nil
-}
-
-func convertBlsChanges(src []*SignedBlsToExecutionChange) ([]*eth.SignedBLSToExecutionChange, error) {
-	if src == nil {
-		return nil, errors.New("nil b.Message.Body.BlsToExecutionChanges")
-	}
-	changes := make([]*eth.SignedBLSToExecutionChange, len(src))
-	for i, ch := range src {
-		sig, err := hexutil.Decode(ch.Signature)
-		if err != nil {
-			return nil, errors.Wrapf(err, "could not decode b.Message.Body.BlsToExecutionChanges[%d].Signature", i)
-		}
-		index, err := strconv.ParseUint(ch.Message.ValidatorIndex, 10, 64)
-		if err != nil {
-			return nil, errors.Wrapf(err, "could not decode b.Message.Body.BlsToExecutionChanges[%d].Message.ValidatorIndex", i)
-		}
-		pubkey, err := hexutil.Decode(ch.Message.FromBlsPubkey)
-		if err != nil {
-			return nil, errors.Wrapf(err, "could not decode b.Message.Body.BlsToExecutionChanges[%d].Message.FromBlsPubkey", i)
-		}
-		address, err := hexutil.Decode(ch.Message.ToExecutionAddress)
-		if err != nil {
-			return nil, errors.Wrapf(err, "could not decode b.Message.Body.BlsToExecutionChanges[%d].Message.ToExecutionAddress", i)
-		}
-		changes[i] = &eth.SignedBLSToExecutionChange{
-			Message: &eth.BLSToExecutionChange{
-				ValidatorIndex:     primitives.ValidatorIndex(index),
-				FromBlsPubkey:      pubkey,
-				ToExecutionAddress: address,
-			},
-			Signature: sig,
-		}
-	}
-	return changes, nil
-=======
 	Data []*shared.SignedVoluntaryExit `json:"data"`
->>>>>>> 34f507f4
 }
 
 type SubmitSyncCommitteeSignaturesRequest struct {
