--- conflicted
+++ resolved
@@ -38,12 +38,8 @@
 	TerminalBlockHash           []byte
 	TerminalBlockHashExists     bool
 	OverrideValidHash           [32]byte
-<<<<<<< HEAD
 	BlobsBundle                 *pb.BlobsBundle
-	BlockValue                  *big.Int
-=======
 	BlockValue                  uint64
->>>>>>> 73fea513
 }
 
 // NewPayload --
