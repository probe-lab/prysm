--- conflicted
+++ resolved
@@ -160,11 +160,7 @@
 			default:
 				return errors.New("unknown payload status")
 			}
-<<<<<<< HEAD
-			if copiedPreState.Version() == version.Bellatrix && fullyValidated {
-=======
 			if fullyValidated {
->>>>>>> 4c23401a
 				mergeBlock, err := blocks.MergeTransitionBlock(copiedPreState, body)
 				if err != nil {
 					return errors.Wrap(err, "could not check if merge block is terminal")
@@ -800,17 +796,6 @@
 	parentTransitionBlkTTD := new(uint256.Int)
 	parentTransitionBlkTTD.SetBytes(bytesutil.ReverseByteOrder(parentTransitionBlk.TotalDifficulty))
 
-<<<<<<< HEAD
-	validated, err := validTerminalPowBlock(transitionBlkTTD, parentTransitionBlkTTD)
-	if err != nil {
-		return err
-	}
-	if !validated {
-		return errors.New("invalid difficulty for terminal block")
-	}
-
-=======
->>>>>>> 4c23401a
 	log.WithFields(logrus.Fields{
 		"slot":                                 b.Block().Slot(),
 		"transitionBlockHash":                  common.BytesToHash(payload.ParentHash).String(),
@@ -818,9 +803,6 @@
 		"terminalTotalDifficulty":              params.BeaconConfig().TerminalTotalDifficulty,
 		"transitionBlockTotalDifficulty":       transitionBlkTTD,
 		"transitionBlockParentTotalDifficulty": parentTransitionBlkTTD,
-<<<<<<< HEAD
-	}).Info("Verified terminal block")
-=======
 	}).Info("Validating terminal block")
 
 	validated, err := validTerminalPowBlock(transitionBlkTTD, parentTransitionBlkTTD)
@@ -830,7 +812,6 @@
 	if !validated {
 		return errors.New("invalid difficulty for terminal block")
 	}
->>>>>>> 4c23401a
 
 	return nil
 }
