package blockchain

import (
	"github.com/prysmaticlabs/prysm/async/event"
	"github.com/prysmaticlabs/prysm/beacon-chain/cache"
	"github.com/prysmaticlabs/prysm/beacon-chain/cache/depositcache"
	statefeed "github.com/prysmaticlabs/prysm/beacon-chain/core/feed/state"
	"github.com/prysmaticlabs/prysm/beacon-chain/db"
	"github.com/prysmaticlabs/prysm/beacon-chain/forkchoice"
	"github.com/prysmaticlabs/prysm/beacon-chain/operations/attestations"
	"github.com/prysmaticlabs/prysm/beacon-chain/operations/slashings"
	"github.com/prysmaticlabs/prysm/beacon-chain/operations/voluntaryexits"
	"github.com/prysmaticlabs/prysm/beacon-chain/p2p"
	"github.com/prysmaticlabs/prysm/beacon-chain/powchain"
	enginev1 "github.com/prysmaticlabs/prysm/beacon-chain/powchain/engine-api-client/v1"
	"github.com/prysmaticlabs/prysm/beacon-chain/state"
	"github.com/prysmaticlabs/prysm/beacon-chain/state/stategen"
	ethpb "github.com/prysmaticlabs/prysm/proto/prysm/v1alpha1"
)

type Option func(s *Service) error

// WithMaxGoroutines to control resource use of the blockchain service.
func WithMaxGoroutines(x int) Option {
	return func(s *Service) error {
		s.cfg.MaxRoutines = x
		return nil
	}
}

// WithWeakSubjectivityCheckpoint for checkpoint sync.
func WithWeakSubjectivityCheckpoint(c *ethpb.Checkpoint) Option {
	return func(s *Service) error {
		s.cfg.WeakSubjectivityCheckpt = c
		return nil
	}
}

// WithDatabase for head access.
func WithDatabase(beaconDB db.HeadAccessDatabase) Option {
	return func(s *Service) error {
		s.cfg.BeaconDB = beaconDB
		return nil
	}
}

// WithChainStartFetcher to retrieve information about genesis.
func WithChainStartFetcher(f powchain.ChainStartFetcher) Option {
	return func(s *Service) error {
		s.cfg.ChainStartFetcher = f
		return nil
	}
}

// WithExecutionEngineCaller to call execution engine.
func WithExecutionEngineCaller(c enginev1.Caller) Option {
	return func(s *Service) error {
		s.cfg.ExecutionEngineCaller = c
		return nil
	}
}

// WithDepositCache for deposit lifecycle after chain inclusion.
func WithDepositCache(c *depositcache.DepositCache) Option {
	return func(s *Service) error {
		s.cfg.DepositCache = c
		return nil
	}
}

<<<<<<< HEAD
// WithProposerIdsCache --.
=======
// WithProposerIdsCache for proposer id cache.
>>>>>>> 9dc5df66
func WithProposerIdsCache(c *cache.ProposerPayloadIDsCache) Option {
	return func(s *Service) error {
		s.cfg.ProposerSlotIndexCache = c
		return nil
	}
}

// WithAttestationPool for attestation lifecycle after chain inclusion.
func WithAttestationPool(p attestations.Pool) Option {
	return func(s *Service) error {
		s.cfg.AttPool = p
		return nil
	}
}

// WithExitPool for exits lifecycle after chain inclusion.
func WithExitPool(p voluntaryexits.PoolManager) Option {
	return func(s *Service) error {
		s.cfg.ExitPool = p
		return nil
	}
}

// WithSlashingPool for slashings lifecycle after chain inclusion.
func WithSlashingPool(p slashings.PoolManager) Option {
	return func(s *Service) error {
		s.cfg.SlashingPool = p
		return nil
	}
}

// WithP2PBroadcaster to broadcast messages after appropriate processing.
func WithP2PBroadcaster(p p2p.Broadcaster) Option {
	return func(s *Service) error {
		s.cfg.P2p = p
		return nil
	}
}

// WithStateNotifier to notify an event feed of state processing.
func WithStateNotifier(n statefeed.Notifier) Option {
	return func(s *Service) error {
		s.cfg.StateNotifier = n
		return nil
	}
}

// WithForkChoiceStore to update an optimized fork-choice representation.
func WithForkChoiceStore(f forkchoice.ForkChoicer) Option {
	return func(s *Service) error {
		s.cfg.ForkChoiceStore = f
		return nil
	}
}

// WithAttestationService for dealing with attestation lifecycles.
func WithAttestationService(srv *attestations.Service) Option {
	return func(s *Service) error {
		s.cfg.AttService = srv
		return nil
	}
}

// WithStateGen for managing state regeneration and replay.
func WithStateGen(g *stategen.State) Option {
	return func(s *Service) error {
		s.cfg.StateGen = g
		return nil
	}
}

// WithSlasherAttestationsFeed to forward attestations into slasher if enabled.
func WithSlasherAttestationsFeed(f *event.Feed) Option {
	return func(s *Service) error {
		s.cfg.SlasherAttestationsFeed = f
		return nil
	}
}

func withStateBalanceCache(c *stateBalanceCache) Option {
	return func(s *Service) error {
		s.justifiedBalances = c
		return nil
	}
}

// WithFinalizedStateAtStartUp to store finalized state at start up.
func WithFinalizedStateAtStartUp(st state.BeaconState) Option {
	return func(s *Service) error {
		s.cfg.FinalizedStateAtStartUp = st
		return nil
	}
}<|MERGE_RESOLUTION|>--- conflicted
+++ resolved
@@ -68,11 +68,7 @@
 	}
 }
 
-<<<<<<< HEAD
-// WithProposerIdsCache --.
-=======
 // WithProposerIdsCache for proposer id cache.
->>>>>>> 9dc5df66
 func WithProposerIdsCache(c *cache.ProposerPayloadIDsCache) Option {
 	return func(s *Service) error {
 		s.cfg.ProposerSlotIndexCache = c
