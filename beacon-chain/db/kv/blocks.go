--- conflicted
+++ resolved
@@ -836,13 +836,9 @@
 			return nil, err
 		}
 	}
-<<<<<<< HEAD
 	switch blockToSave.Version() {
-=======
-	switch blk.Version() {
 	case version.EIP4844:
 		return snappy.Encode(nil, append(eip4844Key, obj...)), nil
->>>>>>> 109a0f5f
 	case version.BellatrixBlind:
 		return snappy.Encode(nil, append(bellatrixBlindKey, encodedBlock...)), nil
 	case version.Bellatrix:
@@ -851,8 +847,6 @@
 		return snappy.Encode(nil, append(altairKey, encodedBlock...)), nil
 	case version.Phase0:
 		return snappy.Encode(nil, encodedBlock), nil
-	case version.Eip4844:
-		return snappy.Encode(nil, append(eip4844Key, obj...)), nil
 	default:
 		return nil, errors.New("Unknown block version")
 	}
