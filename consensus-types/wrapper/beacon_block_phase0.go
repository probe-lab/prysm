--- conflicted
+++ resolved
@@ -113,13 +113,10 @@
 	return nil, ErrUnsupportedEip4844Block
 }
 
-<<<<<<< HEAD
 func (Phase0SignedBeaconBlock) ToBlinded() (interfaces.SignedBeaconBlock, error) {
 	return nil, ErrUnsupportedVersion
 }
 
-=======
->>>>>>> 109a0f5f
 // Version of the underlying protobuf object.
 func (Phase0SignedBeaconBlock) Version() int {
 	return version.Phase0
@@ -319,10 +316,5 @@
 
 // BlobKzgs is a stub.
 func (w Phase0BeaconBlockBody) BlobKzgs() ([][]byte, error) {
-	return nil, errors.Wrapf(ErrUnsupportedField, "ExecutionPayloadHeader for %T", w)
-}
-
-// BlobKzgs is a stub.
-func (w Phase0BeaconBlockBody) BlobKzgs() ([][]byte, error) {
 	return nil, errors.Wrapf(ErrUnsupportedField, "BlobKzgs for %T", w)
 }