package wrapper

import (
	"fmt"

	"github.com/pkg/errors"
	"github.com/prysmaticlabs/prysm/consensus-types/interfaces"
	types "github.com/prysmaticlabs/prysm/consensus-types/primitives"
	eth "github.com/prysmaticlabs/prysm/proto/prysm/v1alpha1"
	"github.com/prysmaticlabs/prysm/runtime/version"
)

type BlockMutator struct {
	Phase0    func(beaconBlock *eth.SignedBeaconBlock)
	Altair    func(beaconBlock *eth.SignedBeaconBlockAltair)
	Bellatrix func(beaconBlock *eth.SignedBeaconBlockBellatrix)
	Eip4844   func(beaconBlock *eth.SignedBeaconBlockWithBlobKZGs)
}

func (m BlockMutator) Apply(b interfaces.SignedBeaconBlock) error {
	switch b.Version() {
	case version.Phase0:
		bb, err := b.PbPhase0Block()
		if err != nil {
			return err
		}
		m.Phase0(bb)
		return nil
	case version.Altair:
		bb, err := b.PbAltairBlock()
		if err != nil {
			return err
		}
		m.Altair(bb)
		return nil
	case version.Bellatrix:
		bb, err := b.PbBellatrixBlock()
		if err != nil {
			return err
		}
		m.Bellatrix(bb)
		return nil
<<<<<<< HEAD
	case version.Eip4844:
=======
	case version.EIP4844:
>>>>>>> 109a0f5f
		bb, err := b.PbEip4844Block()
		if err != nil {
			return err
		}
		m.Eip4844(bb)
<<<<<<< HEAD
=======
		return nil
>>>>>>> 109a0f5f
	}
	msg := fmt.Sprintf("version %d = %s", b.Version(), version.String(b.Version()))
	return errors.Wrap(ErrUnsupportedSignedBeaconBlock, msg)
}

func SetBlockStateRoot(b interfaces.SignedBeaconBlock, sr [32]byte) error {
	return BlockMutator{
		Phase0:    func(bb *eth.SignedBeaconBlock) { bb.Block.StateRoot = sr[:] },
		Altair:    func(bb *eth.SignedBeaconBlockAltair) { bb.Block.StateRoot = sr[:] },
		Bellatrix: func(bb *eth.SignedBeaconBlockBellatrix) { bb.Block.StateRoot = sr[:] },
		Eip4844:   func(bb *eth.SignedBeaconBlockWithBlobKZGs) { bb.Block.StateRoot = sr[:] },
	}.Apply(b)
}

func SetBlockParentRoot(b interfaces.SignedBeaconBlock, pr [32]byte) error {
	return BlockMutator{
		Phase0:    func(bb *eth.SignedBeaconBlock) { bb.Block.ParentRoot = pr[:] },
		Altair:    func(bb *eth.SignedBeaconBlockAltair) { bb.Block.ParentRoot = pr[:] },
		Bellatrix: func(bb *eth.SignedBeaconBlockBellatrix) { bb.Block.ParentRoot = pr[:] },
		Eip4844:   func(bb *eth.SignedBeaconBlockWithBlobKZGs) { bb.Block.ParentRoot = pr[:] },
	}.Apply(b)
}

func SetBlockSlot(b interfaces.SignedBeaconBlock, s types.Slot) error {
	return BlockMutator{
		Phase0:    func(bb *eth.SignedBeaconBlock) { bb.Block.Slot = s },
		Altair:    func(bb *eth.SignedBeaconBlockAltair) { bb.Block.Slot = s },
		Bellatrix: func(bb *eth.SignedBeaconBlockBellatrix) { bb.Block.Slot = s },
		Eip4844:   func(bb *eth.SignedBeaconBlockWithBlobKZGs) { bb.Block.Slot = s },
	}.Apply(b)
}

func SetProposerIndex(b interfaces.SignedBeaconBlock, idx types.ValidatorIndex) error {
	return BlockMutator{
		Phase0:    func(bb *eth.SignedBeaconBlock) { bb.Block.ProposerIndex = idx },
		Altair:    func(bb *eth.SignedBeaconBlockAltair) { bb.Block.ProposerIndex = idx },
		Bellatrix: func(bb *eth.SignedBeaconBlockBellatrix) { bb.Block.ProposerIndex = idx },
		Eip4844:   func(bb *eth.SignedBeaconBlockWithBlobKZGs) { bb.Block.ProposerIndex = idx },
	}.Apply(b)
}<|MERGE_RESOLUTION|>--- conflicted
+++ resolved
@@ -40,20 +40,13 @@
 		}
 		m.Bellatrix(bb)
 		return nil
-<<<<<<< HEAD
-	case version.Eip4844:
-=======
 	case version.EIP4844:
->>>>>>> 109a0f5f
 		bb, err := b.PbEip4844Block()
 		if err != nil {
 			return err
 		}
 		m.Eip4844(bb)
-<<<<<<< HEAD
-=======
 		return nil
->>>>>>> 109a0f5f
 	}
 	msg := fmt.Sprintf("version %d = %s", b.Version(), version.String(b.Version()))
 	return errors.Wrap(ErrUnsupportedSignedBeaconBlock, msg)
