/*
Package features defines which features are enabled for runtime
in order to selectively enable certain features to maintain a stable runtime.

The process for implementing new features using this package is as follows:
 1. Add a new CMD flag in flags.go, and place it in the proper list(s) var for its client.
 2. Add a condition for the flag in the proper Configure function(s) below.
 3. Place any "new" behavior in the `if flagEnabled` statement.
 4. Place any "previous" behavior in the `else` statement.
 5. Ensure any tests using the new feature fail if the flag isn't enabled.
    5a. Use the following to enable your flag for tests:
    cfg := &featureconfig.Flags{
    VerifyAttestationSigs: true,
    }
    resetCfg := featureconfig.InitWithReset(cfg)
    defer resetCfg()
 6. Add the string for the flags that should be running within E2E to E2EValidatorFlags
    and E2EBeaconChainFlags.
*/
package features

import (
	"sync"
	"time"

	"github.com/prysmaticlabs/prysm/v4/cmd"
	"github.com/prysmaticlabs/prysm/v4/config/params"
	"github.com/sirupsen/logrus"
	"github.com/urfave/cli/v2"
)

var log = logrus.WithField("prefix", "flags")

const enabledFeatureFlag = "Enabled feature flag"
const disabledFeatureFlag = "Disabled feature flag"

// Flags is a struct to represent which features the client will perform on runtime.
type Flags struct {
	// Feature related flags.
	RemoteSlasherProtection             bool // RemoteSlasherProtection utilizes a beacon node with --slasher mode for validator slashing protection.
	WriteSSZStateTransitions            bool // WriteSSZStateTransitions to tmp directory.
	EnablePeerScorer                    bool // EnablePeerScorer enables experimental peer scoring in p2p.
	DisableReorgLateBlocks              bool // DisableReorgLateBlocks disables reorgs of late blocks.
	WriteWalletPasswordOnWebOnboarding  bool // WriteWalletPasswordOnWebOnboarding writes the password to disk after Prysm web signup.
	EnableDoppelGanger                  bool // EnableDoppelGanger enables doppelganger protection on startup for the validator.
	EnableHistoricalSpaceRepresentation bool // EnableHistoricalSpaceRepresentation enables the saving of registry validators in separate buckets to save space
	EnableBeaconRESTApi                 bool // EnableBeaconRESTApi enables experimental usage of the beacon REST API by the validator when querying a beacon node
	// Logging related toggles.
	DisableGRPCConnectionLogs bool // Disables logging when a new grpc client has connected.
	EnableFullSSZDataLogging  bool // Enables logging for full ssz data on rejected gossip messages

	// Slasher toggles.
	DisableBroadcastSlashings bool // DisableBroadcastSlashings disables p2p broadcasting of proposer and attester slashings.

	// Bug fixes related flags.
	AttestTimely bool // AttestTimely fixes #8185. It is gated behind a flag to ensure beacon node's fix can safely roll out first. We'll invert this in v1.1.0.

	EnableSlasher                   bool // Enable slasher in the beacon node runtime.
	EnableSlashingProtectionPruning bool // EnableSlashingProtectionPruning for the validator client.

	SaveFullExecutionPayloads bool // Save full beacon blocks with execution payloads in the database.
	EnableStartOptimistic     bool // EnableStartOptimistic treats every block as optimistic at startup.

	DisableResourceManager     bool // Disables running the node with libp2p's resource manager.
	DisableStakinContractCheck bool // Disables check for deposit contract when proposing blocks

	EnableVerboseSigVerification bool // EnableVerboseSigVerification specifies whether to verify individual signature if batch verification fails
	EnableOptionalEngineMethods  bool // EnableOptionalEngineMethods specifies whether to activate capella specific engine methods
	EnableEIP4881                bool // EnableEIP4881 specifies whether to use the deposit tree from EIP4881

	PrepareAllPayloads bool // PrepareAllPayloads informs the engine to prepare a block on every slot.

	BuildBlockParallel bool // BuildBlockParallel builds beacon block for proposer in parallel.
	AggregateParallel  bool // AggregateParallel aggregates attestations in parallel.

	// KeystoreImportDebounceInterval specifies the time duration the validator waits to reload new keys if they have
	// changed on disk. This feature is for advanced use cases only.
	KeystoreImportDebounceInterval time.Duration

	// AggregateIntervals specifies the time durations at which we aggregate attestations preparing for forkchoice.
	AggregateIntervals [3]time.Duration
}

var featureConfig *Flags
var featureConfigLock sync.RWMutex

// Get retrieves feature config.
func Get() *Flags {
	featureConfigLock.RLock()
	defer featureConfigLock.RUnlock()

	if featureConfig == nil {
		return &Flags{}
	}
	return featureConfig
}

// Init sets the global config equal to the config that is passed in.
func Init(c *Flags) {
	featureConfigLock.Lock()
	defer featureConfigLock.Unlock()

	featureConfig = c
}

// InitWithReset sets the global config and returns function that is used to reset configuration.
func InitWithReset(c *Flags) func() {
	var prevConfig Flags
	if featureConfig != nil {
		prevConfig = *featureConfig
	} else {
		prevConfig = Flags{}
	}
	resetFunc := func() {
		Init(&prevConfig)
	}
	Init(c)
	return resetFunc
}

// configureTestnet sets the config according to specified testnet flag
func configureTestnet(ctx *cli.Context) error {
	if ctx.Bool(PraterTestnet.Name) {
		log.Warn("Running on the Prater Testnet")
		if err := params.SetActive(params.PraterConfig().Copy()); err != nil {
			return err
		}
		applyPraterFeatureFlags(ctx)
		params.UsePraterNetworkConfig()
	} else if ctx.Bool(SepoliaTestnet.Name) {
		log.Warn("Running on the Sepolia Beacon Chain Testnet")
		if err := params.SetActive(params.SepoliaConfig().Copy()); err != nil {
			return err
		}
		applySepoliaFeatureFlags(ctx)
		params.UseSepoliaNetworkConfig()
	} else {
		if ctx.IsSet(cmd.ChainConfigFileFlag.Name) {
			log.Warn("Running on custom Ethereum network specified in a chain configuration yaml file")
		} else {
			log.Warn("Running on Ethereum Mainnet")
		}
		if err := params.SetActive(params.MainnetConfig().Copy()); err != nil {
			return err
		}
	}
	return nil
}

// Insert feature flags within the function to be enabled for Prater testnet.
func applyPraterFeatureFlags(ctx *cli.Context) {
}

// Insert feature flags within the function to be enabled for Sepolia testnet.
func applySepoliaFeatureFlags(ctx *cli.Context) {
}

// ConfigureBeaconChain sets the global config based
// on what flags are enabled for the beacon-chain client.
func ConfigureBeaconChain(ctx *cli.Context) error {
	complainOnDeprecatedFlags(ctx)
	cfg := &Flags{}
	if ctx.Bool(devModeFlag.Name) {
		enableDevModeFlags(ctx)
	}
	if err := configureTestnet(ctx); err != nil {
		return err
	}

	if ctx.Bool(writeSSZStateTransitionsFlag.Name) {
		logEnabled(writeSSZStateTransitionsFlag)
		cfg.WriteSSZStateTransitions = true
	}

	if ctx.IsSet(disableGRPCConnectionLogging.Name) {
		logDisabled(disableGRPCConnectionLogging)
		cfg.DisableGRPCConnectionLogs = true
	}

	if ctx.Bool(disableReorgLateBlocks.Name) {
		logEnabled(disableReorgLateBlocks)
		cfg.DisableReorgLateBlocks = true
	}
	cfg.EnablePeerScorer = true
	if ctx.Bool(disablePeerScorer.Name) {
		logDisabled(disablePeerScorer)
		cfg.EnablePeerScorer = false
	}
	if ctx.Bool(disableBroadcastSlashingFlag.Name) {
		logDisabled(disableBroadcastSlashingFlag)
		cfg.DisableBroadcastSlashings = true
	}
	if ctx.Bool(enableSlasherFlag.Name) {
		log.WithField(enableSlasherFlag.Name, enableSlasherFlag.Usage).Warn(enabledFeatureFlag)
		cfg.EnableSlasher = true
	}
	if ctx.Bool(enableHistoricalSpaceRepresentation.Name) {
		log.WithField(enableHistoricalSpaceRepresentation.Name, enableHistoricalSpaceRepresentation.Usage).Warn(enabledFeatureFlag)
		cfg.EnableHistoricalSpaceRepresentation = true
	}
	if ctx.Bool(disableStakinContractCheck.Name) {
		logEnabled(disableStakinContractCheck)
		cfg.DisableStakinContractCheck = true
	}
	if ctx.Bool(SaveFullExecutionPayloads.Name) {
		logEnabled(SaveFullExecutionPayloads)
		cfg.SaveFullExecutionPayloads = true
	}
	if ctx.Bool(enableStartupOptimistic.Name) {
		logEnabled(enableStartupOptimistic)
		cfg.EnableStartOptimistic = true
	}
	if ctx.IsSet(enableFullSSZDataLogging.Name) {
		logEnabled(enableFullSSZDataLogging)
		cfg.EnableFullSSZDataLogging = true
	}
	if ctx.IsSet(enableVerboseSigVerification.Name) {
		logEnabled(enableVerboseSigVerification)
		cfg.EnableVerboseSigVerification = true
	}
	if ctx.IsSet(enableOptionalEngineMethods.Name) {
		logEnabled(enableOptionalEngineMethods)
		cfg.EnableOptionalEngineMethods = true
	}
	if ctx.IsSet(prepareAllPayloads.Name) {
		logEnabled(prepareAllPayloads)
		cfg.PrepareAllPayloads = true
	}
	cfg.BuildBlockParallel = true
	if ctx.IsSet(disableBuildBlockParallel.Name) {
		logEnabled(disableBuildBlockParallel)
		cfg.BuildBlockParallel = false
	}
<<<<<<< HEAD
	if ctx.IsSet(enableEIP4881.Name) {
		logEnabled(enableEIP4881)
		cfg.EnableEIP4881 = true
=======
	if ctx.IsSet(aggregateParallel.Name) {
		logEnabled(aggregateParallel)
		cfg.AggregateParallel = true
>>>>>>> d6d5139d
	}
	if ctx.IsSet(disableResourceManager.Name) {
		logEnabled(disableResourceManager)
		cfg.DisableResourceManager = true
	}
	cfg.AggregateIntervals = [3]time.Duration{aggregateFirstInterval.Value, aggregateSecondInterval.Value, aggregateThirdInterval.Value}
	Init(cfg)
	return nil
}

// ConfigureValidator sets the global config based
// on what flags are enabled for the validator client.
func ConfigureValidator(ctx *cli.Context) error {
	complainOnDeprecatedFlags(ctx)
	cfg := &Flags{}
	if err := configureTestnet(ctx); err != nil {
		return err
	}
	if ctx.Bool(enableExternalSlasherProtectionFlag.Name) {
		log.Fatal(
			"Remote slashing protection has currently been disabled in Prysm due to safety concerns. " +
				"We appreciate your understanding in our desire to keep Prysm validators safe.",
		)
	}
	if ctx.Bool(writeWalletPasswordOnWebOnboarding.Name) {
		logEnabled(writeWalletPasswordOnWebOnboarding)
		cfg.WriteWalletPasswordOnWebOnboarding = true
	}
	if ctx.Bool(attestTimely.Name) {
		logEnabled(attestTimely)
		cfg.AttestTimely = true
	}
	if ctx.Bool(enableSlashingProtectionPruning.Name) {
		logEnabled(enableSlashingProtectionPruning)
		cfg.EnableSlashingProtectionPruning = true
	}
	if ctx.Bool(enableDoppelGangerProtection.Name) {
		logEnabled(enableDoppelGangerProtection)
		cfg.EnableDoppelGanger = true
	}
	if ctx.Bool(EnableBeaconRESTApi.Name) {
		logEnabled(EnableBeaconRESTApi)
		cfg.EnableBeaconRESTApi = true
	}
	cfg.KeystoreImportDebounceInterval = ctx.Duration(dynamicKeyReloadDebounceInterval.Name)
	Init(cfg)
	return nil
}

// enableDevModeFlags switches development mode features on.
func enableDevModeFlags(ctx *cli.Context) {
	log.Warn("Enabling development mode flags")
	for _, f := range devModeFlags {
		log.WithField("flag", f.Names()[0]).Debug("Enabling development mode flag")
		if !ctx.IsSet(f.Names()[0]) {
			if err := ctx.Set(f.Names()[0], "true"); err != nil {
				log.WithError(err).Debug("Error enabling development mode flag")
			}
		}
	}
}

func complainOnDeprecatedFlags(ctx *cli.Context) {
	for _, f := range deprecatedFlags {
		if ctx.IsSet(f.Names()[0]) {
			log.Errorf("%s is deprecated and has no effect. Do not use this flag, it will be deleted soon.", f.Names()[0])
		}
	}
}

func logEnabled(flag cli.DocGenerationFlag) {
	var name string
	if names := flag.Names(); len(names) > 0 {
		name = names[0]
	}
	log.WithField(name, flag.GetUsage()).Warn(enabledFeatureFlag)
}

func logDisabled(flag cli.DocGenerationFlag) {
	var name string
	if names := flag.Names(); len(names) > 0 {
		name = names[0]
	}
	log.WithField(name, flag.GetUsage()).Warn(disabledFeatureFlag)
}<|MERGE_RESOLUTION|>--- conflicted
+++ resolved
@@ -231,20 +231,18 @@
 		logEnabled(disableBuildBlockParallel)
 		cfg.BuildBlockParallel = false
 	}
-<<<<<<< HEAD
-	if ctx.IsSet(enableEIP4881.Name) {
-		logEnabled(enableEIP4881)
-		cfg.EnableEIP4881 = true
-=======
 	if ctx.IsSet(aggregateParallel.Name) {
 		logEnabled(aggregateParallel)
 		cfg.AggregateParallel = true
->>>>>>> d6d5139d
 	}
 	if ctx.IsSet(disableResourceManager.Name) {
 		logEnabled(disableResourceManager)
 		cfg.DisableResourceManager = true
 	}
+  if ctx.IsSet(enableEIP4881.Name) {
+		logEnabled(enableEIP4881)
+		cfg.EnableEIP4881 = true
+  }
 	cfg.AggregateIntervals = [3]time.Duration{aggregateFirstInterval.Value, aggregateSecondInterval.Value, aggregateThirdInterval.Value}
 	Init(cfg)
 	return nil
