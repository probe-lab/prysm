--- conflicted
+++ resolved
@@ -44,11 +44,7 @@
 	cfg.AltairForkVersion = []byte{0x1, 0x0, 0x10, 0x20}
 	cfg.ShardingForkVersion = []byte{0x3, 0x0, 0x10, 0x20}
 	cfg.BellatrixForkVersion = []byte{0x2, 0x0, 0x10, 0x20}
-<<<<<<< HEAD
-	cfg.TerminalTotalDifficulty = uint256.NewInt(4294967296)
-=======
 	cfg.TerminalTotalDifficulty = "4294967296"
->>>>>>> 42d54166
 	cfg.DepositContractAddress = "0xff50ed3d0ec03aC01D4C79aAd74928BFF48a7b2b"
 	return cfg
 }