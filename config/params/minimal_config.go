--- conflicted
+++ resolved
@@ -85,15 +85,11 @@
 	minimalConfig.AltairForkEpoch = math.MaxUint64
 	minimalConfig.BellatrixForkVersion = []byte{2, 0, 0, 1}
 	minimalConfig.BellatrixForkEpoch = math.MaxUint64
-<<<<<<< HEAD
 	minimalConfig.CapellaForkVersion = []byte{3, 0, 0, 1}
 	minimalConfig.CapellaForkEpoch = math.MaxUint64
-	minimalConfig.ShardingForkVersion = []byte{4, 0, 0, 1}
-=======
 	minimalConfig.Eip4844ForkVersion = []byte{4, 0, 0, 1}
 	minimalConfig.Eip4844ForkEpoch = math.MaxUint64
 	minimalConfig.ShardingForkVersion = []byte{8, 0, 0, 1}
->>>>>>> 109a0f5f
 	minimalConfig.ShardingForkEpoch = math.MaxUint64
 
 	minimalConfig.SyncCommitteeSize = 32
