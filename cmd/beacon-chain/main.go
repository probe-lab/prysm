// Package beacon-chain defines the entire runtime of an Ethereum beacon node.
package main

import (
	"fmt"
	"os"
	"path/filepath"
	"runtime"
	runtimeDebug "runtime/debug"

	gethlog "github.com/ethereum/go-ethereum/log"
	golog "github.com/ipfs/go-log/v2"
	joonix "github.com/joonix/log"
	"github.com/prysmaticlabs/prysm/beacon-chain/node"
	"github.com/prysmaticlabs/prysm/cmd"
	blockchaincmd "github.com/prysmaticlabs/prysm/cmd/beacon-chain/blockchain"
	dbcommands "github.com/prysmaticlabs/prysm/cmd/beacon-chain/db"
	"github.com/prysmaticlabs/prysm/cmd/beacon-chain/flags"
	p2pcmd "github.com/prysmaticlabs/prysm/cmd/beacon-chain/p2p"
	"github.com/prysmaticlabs/prysm/config/features"
	"github.com/prysmaticlabs/prysm/io/file"
	"github.com/prysmaticlabs/prysm/io/logs"
	"github.com/prysmaticlabs/prysm/monitoring/journald"
	"github.com/prysmaticlabs/prysm/runtime/debug"
	_ "github.com/prysmaticlabs/prysm/runtime/maxprocs"
	"github.com/prysmaticlabs/prysm/runtime/tos"
	"github.com/prysmaticlabs/prysm/runtime/version"
	"github.com/sirupsen/logrus"
	"github.com/urfave/cli/v2"
	prefixed "github.com/x-cray/logrus-prefixed-formatter"
)

var appFlags = []cli.Flag{
	flags.DepositContractFlag,
	flags.HTTPWeb3ProviderFlag,
	flags.FallbackWeb3ProviderFlag,
	flags.RPCHost,
	flags.RPCPort,
	flags.CertFlag,
	flags.KeyFlag,
	flags.HTTPModules,
	flags.DisableGRPCGateway,
	flags.GRPCGatewayHost,
	flags.GRPCGatewayPort,
	flags.GPRCGatewayCorsDomain,
	flags.MinSyncPeers,
	flags.ContractDeploymentBlock,
	flags.SetGCPercent,
	flags.HeadSync,
	flags.DisableSync,
	flags.DisableDiscv5,
	flags.BlockBatchLimit,
	flags.BlockBatchLimitBurstFactor,
	flags.InteropMockEth1DataVotesFlag,
	flags.InteropGenesisStateFlag,
	flags.InteropNumValidatorsFlag,
	flags.InteropGenesisTimeFlag,
	flags.SlotsPerArchivedPoint,
	flags.EnableDebugRPCEndpoints,
	flags.SubscribeToAllSubnets,
	flags.HistoricalSlasherNode,
	flags.ChainID,
	flags.NetworkID,
	flags.WeakSubjectivityCheckpt,
	flags.Eth1HeaderReqLimit,
	flags.GenesisStatePath,
	flags.MinPeersPerSubnet,
	flags.P2PMaxPeers,
	cmd.EnableBackupWebhookFlag,
	cmd.BackupWebhookOutputDir,
	cmd.MinimalConfigFlag,
	cmd.E2EConfigFlag,
	cmd.RPCMaxPageSizeFlag,
	p2pcmd.BootstrapNode,
	p2pcmd.NoDiscovery,
	p2pcmd.StaticPeers,
	p2pcmd.RelayNode,
	p2pcmd.P2PUDPPort,
	p2pcmd.P2PTCPPort,
	p2pcmd.P2PIP,
	p2pcmd.P2PHost,
	p2pcmd.P2PHostDNS,
	p2pcmd.P2PPrivKey,
	p2pcmd.P2PMetadata,
	p2pcmd.P2PAllowList,
	p2pcmd.P2PDenyList,
	p2pcmd.EnableUPnPFlag,
	cmd.DataDirFlag,
	cmd.VerbosityFlag,
	cmd.EnableTracingFlag,
	cmd.TracingProcessNameFlag,
	cmd.TracingEndpointFlag,
	cmd.TraceSampleFractionFlag,
	cmd.MonitoringHostFlag,
	flags.MonitoringPortFlag,
	cmd.DisableMonitoringFlag,
	cmd.ClearDB,
	cmd.ForceClearDB,
	cmd.LogFormat,
	cmd.MaxGoroutines,
	debug.PProfFlag,
	debug.PProfAddrFlag,
	debug.PProfPortFlag,
	debug.MemProfileRateFlag,
	debug.CPUProfileFlag,
	debug.TraceFlag,
	debug.BlockProfileRateFlag,
	debug.MutexProfileFractionFlag,
	cmd.LogFileName,
	cmd.ConfigFileFlag,
	cmd.ChainConfigFileFlag,
	cmd.GrpcMaxCallRecvMsgSizeFlag,
	cmd.AcceptTosFlag,
	cmd.RestoreSourceFileFlag,
	cmd.RestoreTargetDirFlag,
	cmd.BoltMMapInitialSizeFlag,
}

func init() {
	appFlags = cmd.WrapFlags(append(appFlags, features.BeaconChainFlags...))
}

func main() {
	app := cli.App{}
	app.Name = "beacon-chain"
	app.Usage = "this is a beacon chain implementation for Ethereum"
	app.Action = startNode
	app.Version = version.Version()
	app.Commands = []*cli.Command{
		dbcommands.Commands,
	}

	app.Flags = appFlags

	app.Before = func(ctx *cli.Context) error {
		// Load flags from config file, if specified.
		if err := cmd.LoadFlagsFromConfig(ctx, app.Flags); err != nil {
			return err
		}

		format := ctx.String(cmd.LogFormat.Name)
		switch format {
		case "text":
			formatter := new(prefixed.TextFormatter)
			formatter.TimestampFormat = "2006-01-02 15:04:05"
			formatter.FullTimestamp = true
			// If persistent log files are written - we disable the log messages coloring because
			// the colors are ANSI codes and seen as gibberish in the log files.
			formatter.DisableColors = ctx.String(cmd.LogFileName.Name) != ""
			logrus.SetFormatter(formatter)
		case "fluentd":
			f := joonix.NewFormatter()
			if err := joonix.DisableTimestampFormat(f); err != nil {
				panic(err)
			}
			logrus.SetFormatter(f)
		case "json":
			logrus.SetFormatter(&logrus.JSONFormatter{})
		case "journald":
			if err := journald.Enable(); err != nil {
				return err
			}
		default:
			return fmt.Errorf("unknown log format %s", format)
		}

		logFileName := ctx.String(cmd.LogFileName.Name)
		if logFileName != "" {
			if err := logs.ConfigurePersistentLogging(logFileName); err != nil {
				log.WithError(err).Error("Failed to configuring logging to disk.")
			}
		}
		if err := cmd.ExpandSingleEndpointIfFile(ctx, flags.HTTPWeb3ProviderFlag); err != nil {
			return err
		}
		if err := cmd.ExpandWeb3EndpointsIfFile(ctx, flags.FallbackWeb3ProviderFlag); err != nil {
			return err
		}
		if ctx.IsSet(flags.SetGCPercent.Name) {
			runtimeDebug.SetGCPercent(ctx.Int(flags.SetGCPercent.Name))
		}
		runtime.GOMAXPROCS(runtime.NumCPU())
		if err := debug.Setup(ctx); err != nil {
			return err
		}
		return cmd.ValidateNoArgs(ctx)
	}

	defer func() {
		if x := recover(); x != nil {
			log.Errorf("Runtime panic: %v\n%v", x, string(runtimeDebug.Stack()))
			panic(x)
		}
	}()

	if err := app.Run(os.Args); err != nil {
		log.Error(err.Error())
	}
}

func startNode(ctx *cli.Context) error {
	// Fix data dir for Windows users.
	outdatedDataDir := filepath.Join(file.HomeDir(), "AppData", "Roaming", "Eth2")
	currentDataDir := ctx.String(cmd.DataDirFlag.Name)
	if err := cmd.FixDefaultDataDir(outdatedDataDir, currentDataDir); err != nil {
		return err
	}

	// verify if ToS accepted
	if err := tos.VerifyTosAcceptedOrPrompt(ctx); err != nil {
		return err
	}

	verbosity := ctx.String(cmd.VerbosityFlag.Name)
	level, err := logrus.ParseLevel(verbosity)
	if err != nil {
		return err
	}
	logrus.SetLevel(level)
	if level == logrus.TraceLevel {
		// libp2p specific logging.
		golog.SetAllLoggers(golog.LevelDebug)
		// Geth specific logging.
		glogger := gethlog.NewGlogHandler(gethlog.StreamHandler(os.Stderr, gethlog.TerminalFormat(true)))
		glogger.Verbosity(gethlog.LvlTrace)
		gethlog.Root().SetHandler(glogger)
	}

<<<<<<< HEAD
	p2pOpts, err := p2pcmd.Options(ctx)
	if err != nil {
		return err
	}
	beacon, err := node.New(
		ctx,
		node.WithP2POptions(p2pOpts),
	)
=======
	blockchainFlagOpts, err := blockchaincmd.FlagOptions(ctx)
	if err != nil {
		return nil
	}
	opts := []node.Option{
		node.WithBlockchainFlagOptions(blockchainFlagOpts),
	}
	beacon, err := node.New(ctx, opts...)
>>>>>>> 65db331e
	if err != nil {
		return err
	}
	beacon.Start()
	return nil
}<|MERGE_RESOLUTION|>--- conflicted
+++ resolved
@@ -226,25 +226,19 @@
 		gethlog.Root().SetHandler(glogger)
 	}
 
-<<<<<<< HEAD
-	p2pOpts, err := p2pcmd.Options(ctx)
-	if err != nil {
-		return err
-	}
-	beacon, err := node.New(
-		ctx,
-		node.WithP2POptions(p2pOpts),
-	)
-=======
 	blockchainFlagOpts, err := blockchaincmd.FlagOptions(ctx)
+	if err != nil {
+		return nil
+	}
+	p2pFlagOpts, err := p2pcmd.FlagOptions(ctx)
 	if err != nil {
 		return nil
 	}
 	opts := []node.Option{
 		node.WithBlockchainFlagOptions(blockchainFlagOpts),
+		node.WithP2PFlagOptions(p2pFlagOpts),
 	}
 	beacon, err := node.New(ctx, opts...)
->>>>>>> 65db331e
 	if err != nil {
 		return err
 	}
