package p2p

import (
	"fmt"
<<<<<<< HEAD
	"net"

	"github.com/libp2p/go-libp2p"
=======
	"io/ioutil"
	"net"
	"os"

	"github.com/libp2p/go-libp2p"
	crypto "github.com/libp2p/go-libp2p-crypto"
	peer "github.com/libp2p/go-libp2p-peer"
>>>>>>> fda0310e
	filter "github.com/libp2p/go-maddr-filter"
	ma "github.com/multiformats/go-multiaddr"

	"github.com/prysmaticlabs/prysm/shared/iputils"
)

// buildOptions for the libp2p host.
// TODO(287): Expand on these options and provide the option configuration via flags.
<<<<<<< HEAD
// Currently, this is a random port and a (seemingly) consistent private key
// identity.
func buildOptions(cfg *ServerConfig) []libp2p.Option {
=======
func buildOptions(cfg *ServerConfig) []libp2p.Option {

>>>>>>> fda0310e
	ip, err := iputils.ExternalIPv4()
	if err != nil {
		log.Errorf("Could not get IPv4 address: %v", err)
	}

	listen, err := ma.NewMultiaddr(fmt.Sprintf("/ip4/%s/tcp/%d", ip, cfg.Port))
	if err != nil {
		log.Errorf("Failed to p2p listen: %v", err)
	}

	return []libp2p.Option{
		libp2p.ListenAddrs(listen),
		libp2p.EnableRelay(), // Allows dialing to peers via relay.
		optionConnectionManager(cfg.MaxPeers),
		whitelistSubnet(cfg.WhitelistCIDR),
<<<<<<< HEAD
=======
		privKey(cfg.PrvKey),
>>>>>>> fda0310e
	}
}

// whitelistSubnet adds a whitelist multiaddress filter for a given CIDR subnet.
// Example: 192.168.0.0/16 may be used to accept only connections on your local
// network.
func whitelistSubnet(cidr string) libp2p.Option {
	if cidr == "" {
		return func(_ *libp2p.Config) error {
			return nil
		}
	}

	return func(cfg *libp2p.Config) error {
		_, ipnet, err := net.ParseCIDR(cidr)
		if err != nil {
			return err
		}

		if cfg.Filters == nil {
			cfg.Filters = filter.NewFilters()
		}
		cfg.Filters.AddFilter(*ipnet, filter.ActionAccept)

		return nil
<<<<<<< HEAD
=======
	}
}

// Adds a private key to the libp2p option if the option was provided.
// If the private key file is missing or cannot be read, or if the
// private key contents cannot be marshaled, an exception is thrown.
func privKey(prvKey string) libp2p.Option {
	if prvKey == "" {
		return func(_ *libp2p.Config) error {
			return nil
		}
	}

	return func(cfg *libp2p.Config) error {
		if _, err := os.Stat(prvKey); os.IsNotExist(err) {
			log.WithField("private key file", prvKey).Warn("Could not read private key, file is missing or unreadable")
			return err
		}
		bytes, err := ioutil.ReadFile(prvKey)
		if err != nil {
			log.WithError(err).Error("Error reading private key from file")
			return err
		}
		keyBytes, err := crypto.ConfigDecodeKey(string(bytes))
		if err != nil {
			log.WithError(err).Error("Error decoding private key")
			return err
		}
		key, err := crypto.UnmarshalPrivateKey(keyBytes)
		if err != nil {
			log.WithError(err).Error("Error unmarshalling private key")
			return err
		}
		pubKey, err := peer.IDFromPrivateKey(key)

		if err != nil {
			log.Errorf("Could not print public key: %v", err)
			return err
		}
		log.WithField("public key", pubKey.Pretty()).Info("Private key loaded. Announcing public key.")

		return cfg.Apply(libp2p.Identity(key))
>>>>>>> fda0310e
	}
}<|MERGE_RESOLUTION|>--- conflicted
+++ resolved
@@ -2,11 +2,6 @@
 
 import (
 	"fmt"
-<<<<<<< HEAD
-	"net"
-
-	"github.com/libp2p/go-libp2p"
-=======
 	"io/ioutil"
 	"net"
 	"os"
@@ -14,7 +9,6 @@
 	"github.com/libp2p/go-libp2p"
 	crypto "github.com/libp2p/go-libp2p-crypto"
 	peer "github.com/libp2p/go-libp2p-peer"
->>>>>>> fda0310e
 	filter "github.com/libp2p/go-maddr-filter"
 	ma "github.com/multiformats/go-multiaddr"
 
@@ -23,14 +17,8 @@
 
 // buildOptions for the libp2p host.
 // TODO(287): Expand on these options and provide the option configuration via flags.
-<<<<<<< HEAD
-// Currently, this is a random port and a (seemingly) consistent private key
-// identity.
-func buildOptions(cfg *ServerConfig) []libp2p.Option {
-=======
 func buildOptions(cfg *ServerConfig) []libp2p.Option {
 
->>>>>>> fda0310e
 	ip, err := iputils.ExternalIPv4()
 	if err != nil {
 		log.Errorf("Could not get IPv4 address: %v", err)
@@ -46,10 +34,7 @@
 		libp2p.EnableRelay(), // Allows dialing to peers via relay.
 		optionConnectionManager(cfg.MaxPeers),
 		whitelistSubnet(cfg.WhitelistCIDR),
-<<<<<<< HEAD
-=======
 		privKey(cfg.PrvKey),
->>>>>>> fda0310e
 	}
 }
 
@@ -75,8 +60,6 @@
 		cfg.Filters.AddFilter(*ipnet, filter.ActionAccept)
 
 		return nil
-<<<<<<< HEAD
-=======
 	}
 }
 
@@ -119,6 +102,5 @@
 		log.WithField("public key", pubKey.Pretty()).Info("Private key loaded. Announcing public key.")
 
 		return cfg.Apply(libp2p.Identity(key))
->>>>>>> fda0310e
 	}
 }